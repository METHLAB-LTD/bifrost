// Copyright 2019-2021 Liebi Technologies.
// This file is part of Bifrost.

// Bifrost is free software: you can redistribute it and/or modify
// it under the terms of the GNU General Public License as published by
// the Free Software Foundation, either version 3 of the License, or
// (at your option) any later version.

// Bifrost is distributed in the hope that it will be useful,
// but WITHOUT ANY WARRANTY; without even the implied warranty of
// MERCHANTABILITY or FITNESS FOR A PARTICULAR PURPOSE.  See the
// GNU General Public License for more details.

// You should have received a copy of the GNU General Public License
// along with Bifrost.  If not, see <http://www.gnu.org/licenses/>.

//! The Bifrost Node runtime. This can be compiled with `#[no_std]`, ready for Wasm.

#![cfg_attr(not(feature = "std"), no_std)]
// `construct_runtime!` does a lot of recursion and requires us to increase the limit to 256.
#![recursion_limit = "256"]

use sp_std::prelude::*;
use frame_support::{
	construct_runtime, parameter_types, debug,
	weights::{
		Weight, IdentityFee,
		constants::{BlockExecutionWeight, ExtrinsicBaseWeight, RocksDbWeight, WEIGHT_PER_SECOND}, DispatchClass,
	},
	traits::{Randomness},
};
use frame_system::{
	limits::{BlockWeights, BlockLength}
};
use codec::{Encode};
use sp_core::{
	crypto::KeyTypeId, OpaqueMetadata,
};
pub use node_primitives::{AccountId, Signature};
use node_primitives::{
	AccountIndex, Balance, BlockNumber, Hash, Index, Moment, Price,
<<<<<<< HEAD
	AssetId, Precision, SwapFee, PoolId, PoolWeight, PoolToken, ConvertPrice, RatePerBlock,
	BiddingOrderId, EraId
=======
	AssetId, Fee, PoolId, PoolWeight, ConvertPrice, RatePerBlock
>>>>>>> dd6bb3ae
};
use sp_api::impl_runtime_apis;
use sp_runtime::{
	Perbill, ApplyExtrinsicResult, impl_opaque_keys, generic, create_runtime_str,
};
use sp_runtime::transaction_validity::{TransactionValidity, TransactionSource, TransactionPriority};
use sp_runtime::traits::{
	self, BlakeTwo256, Block as BlockT, StaticLookup, SaturatedConversion,
};
use sp_version::RuntimeVersion;
#[cfg(any(feature = "std", test))]
use sp_version::NativeVersion;
use pallet_transaction_payment_rpc_runtime_api::{FeeDetails, RuntimeDispatchInfo};
use sp_inherents::{InherentData, CheckInherentsResult};
use static_assertions::const_assert;

/// Constant values used within the runtime.
pub mod constants;
use constants::{time::*, currency::*};
use sp_runtime::generic::Era;

// XCM imports
use polkadot_parachain::primitives::Sibling;
use xcm::v0::{MultiLocation, NetworkId, Junction};
use xcm_builder::{
	ParentIsDefault, SiblingParachainConvertsVia, AccountId32Aliases, LocationInverter,
	SovereignSignedViaLocation, SiblingParachainAsNative,
	RelayChainAsNative, SignedAccountId32AsNative, CurrencyAdapter
};
use xcm_executor::{
	XcmExecutor, Config,
	traits::{NativeAsset, IsConcrete},
};

/// Weights for pallets used in the runtime.
mod weights;

// Make the WASM binary available.
#[cfg(feature = "std")]
include!(concat!(env!("OUT_DIR"), "/wasm_binary.rs"));

/// Wasm binary unwrapped. If built with `SKIP_WASM_BUILD`, the function panics.
#[cfg(feature = "std")]
pub fn wasm_binary_unwrap() -> &'static [u8] {
	WASM_BINARY.expect("Development wasm binary is not available. This means the client is \
						built with `SKIP_WASM_BUILD` flag and it is only usable for \
						production chains. Please rebuild with the flag disabled.")
}

/// Runtime version.
pub const VERSION: RuntimeVersion = RuntimeVersion {
	spec_name: create_runtime_str!("bifrost"),
	impl_name: create_runtime_str!("bifrost-node"),
	authoring_version: 10,
	// Per convention: if the runtime behavior changes, increment spec_version
	// and set impl_version to 0. If only runtime
	// implementation changes and behavior does not, then leave spec_version as
	// is and increment impl_version.
	spec_version: 1,
	impl_version: 0,
	apis: RUNTIME_API_VERSIONS,
	transaction_version: 1,
};

#[derive(codec::Encode, codec::Decode)]
pub enum XCMPMessage<XAccountId, XBalance> {
	/// Transfer tokens to the given account from the Parachain account.
	TransferToken(XAccountId, XBalance),
}

/// Native version.
#[cfg(any(feature = "std", test))]
pub fn native_version() -> NativeVersion {
	NativeVersion {
		runtime_version: VERSION,
		can_author_with: Default::default(),
	}
}

/// We assume that ~10% of the block weight is consumed by `on_initalize` handlers.
/// This is used to limit the maximal weight of a single extrinsic.
const AVERAGE_ON_INITIALIZE_RATIO: Perbill = Perbill::from_percent(10);
/// We allow `Normal` extrinsics to fill up the block up to 75%, the rest can be used
/// by  Operational  extrinsics.
const NORMAL_DISPATCH_RATIO: Perbill = Perbill::from_percent(75);
/// We allow for 2 seconds of compute with a 6 second average block time.
const MAXIMUM_BLOCK_WEIGHT: Weight = 2 * WEIGHT_PER_SECOND;

parameter_types! {
	pub const BlockHashCount: BlockNumber = 250;
	pub const Version: RuntimeVersion = VERSION;
	pub RuntimeBlockLength: BlockLength =
		BlockLength::max_with_normal_ratio(5 * 1024 * 1024, NORMAL_DISPATCH_RATIO);
	pub RuntimeBlockWeights: BlockWeights = BlockWeights::builder()
		.base_block(BlockExecutionWeight::get())
		.for_class(DispatchClass::all(), |weights| {
			weights.base_extrinsic = ExtrinsicBaseWeight::get();
		})
		.for_class(DispatchClass::Normal, |weights| {
			weights.max_total = Some(NORMAL_DISPATCH_RATIO * MAXIMUM_BLOCK_WEIGHT);
		})
		.for_class(DispatchClass::Operational, |weights| {
			weights.max_total = Some(MAXIMUM_BLOCK_WEIGHT);
			// Operational transactions have some extra reserved space, so that they
			// are included even if block reached `MAXIMUM_BLOCK_WEIGHT`.
			weights.reserved = Some(
				MAXIMUM_BLOCK_WEIGHT - NORMAL_DISPATCH_RATIO * MAXIMUM_BLOCK_WEIGHT
			);
		})
		.avg_block_initialization(AVERAGE_ON_INITIALIZE_RATIO)
		.build_or_panic();
	pub const SS58Prefix: u8 = 6;
}

const_assert!(NORMAL_DISPATCH_RATIO.deconstruct() >= AVERAGE_ON_INITIALIZE_RATIO.deconstruct());

impl frame_system::Config for Runtime {
	type BaseCallFilter = ();
	type BlockWeights = RuntimeBlockWeights;
	type BlockLength = RuntimeBlockLength;
	type DbWeight = RocksDbWeight;
	type Origin = Origin;
	type Call = Call;
	type Index = Index;
	type BlockNumber = BlockNumber;
	type Hash = Hash;
	type Hashing = BlakeTwo256;
	type AccountId = AccountId;
	type Lookup = Indices;
	type Header = generic::Header<BlockNumber, BlakeTwo256>;
	type Event = Event;
	type BlockHashCount = BlockHashCount;
	type Version = Version;
	type PalletInfo = PalletInfo;
	type AccountData = pallet_balances::AccountData<Balance>;
	type OnNewAccount = ();
	type OnKilledAccount = ();
	type SystemWeightInfo = frame_system::weights::SubstrateWeight<Runtime>;
	type SS58Prefix = SS58Prefix;
}

parameter_types! {
	pub MaximumSchedulerWeight: Weight = Perbill::from_percent(80) *
		RuntimeBlockWeights::get().max_block;
	pub const MaxScheduledPerBlock: u32 = 50;
}

parameter_types! {
	pub const IndexDeposit: Balance = 1 * DOLLARS;
}

impl pallet_indices::Config for Runtime {
	type AccountIndex = AccountIndex;
	type Currency = Balances;
	type Deposit = IndexDeposit;
	type Event = Event;
	type WeightInfo = pallet_indices::weights::SubstrateWeight<Runtime>;
}

parameter_types! {
	pub const ExistentialDeposit: Balance = 1 * CENTS;
	// For weight estimation, we assume that the most locks on an individual account will be 50.
	// This number may need to be adjusted in the future if this assumption no longer holds true.
	pub const MaxLocks: u32 = 50;
}

impl pallet_balances::Config for Runtime {
	type MaxLocks = MaxLocks;
	type Balance = Balance;
	type DustRemoval = ();
	type Event = Event;
	type ExistentialDeposit = ExistentialDeposit;
	type AccountStore = frame_system::Module<Runtime>;
	type WeightInfo = pallet_balances::weights::SubstrateWeight<Runtime>;
}

parameter_types! {
	pub const TransactionByteFee: Balance = 1;
}

impl pallet_transaction_payment::Config for Runtime {
	type OnChargeTransaction = pallet_transaction_payment::CurrencyAdapter<Balances, ()>;
	type TransactionByteFee = TransactionByteFee;
	type WeightToFee = IdentityFee<Balance>;
	type FeeMultiplierUpdate = ();
}

parameter_types! {
	pub const MinimumPeriod: Moment = SLOT_DURATION / 2;
}

impl pallet_timestamp::Config for Runtime {
	type Moment = Moment;
	type OnTimestampSet = ();
	type MinimumPeriod = MinimumPeriod;
	type WeightInfo = pallet_timestamp::weights::SubstrateWeight<Runtime>;
}

parameter_types! {
	pub const UncleGenerations: BlockNumber = 5;
}

impl pallet_authorship::Config for Runtime {
	type FindAuthor = ();
	type UncleGenerations = UncleGenerations;
	type FilterUncle = ();
	type EventHandler = ();
}

impl_opaque_keys! {
	pub struct SessionKeys {}
}

impl pallet_sudo::Config for Runtime {
	type Event = Event;
	type Call = Call;
}

parameter_types! {
	pub const SessionDuration: BlockNumber = EPOCH_DURATION_IN_SLOTS as _;
	pub const ImOnlineUnsignedPriority: TransactionPriority = TransactionPriority::max_value();
	/// We prioritize im-online heartbeats over election solution submission.
	pub const StakingUnsignedPriority: TransactionPriority = TransactionPriority::max_value() / 2;
}

impl<LocalCall> frame_system::offchain::CreateSignedTransaction<LocalCall> for Runtime
	where
		Call: From<LocalCall>,
{
	fn create_transaction<C: frame_system::offchain::AppCrypto<Self::Public, Self::Signature>>(
		call: Call,
		public: <Signature as traits::Verify>::Signer,
		account: AccountId,
		nonce: Index,
	) -> Option<(Call, <UncheckedExtrinsic as traits::Extrinsic>::SignaturePayload)> {
		let tip = 0;
		// take the biggest period possible.
		let period = BlockHashCount::get()
			.checked_next_power_of_two()
			.map(|c| c / 2)
			.unwrap_or(2) as u64;
		let current_block = System::block_number()
			.saturated_into::<u64>()
			// The `System::block_number` is initialized with `n+1`,
			// so the actual block number is `n`.
			.saturating_sub(1);
		let era = Era::mortal(period, current_block);
		let extra = (
			frame_system::CheckSpecVersion::<Runtime>::new(),
			frame_system::CheckTxVersion::<Runtime>::new(),
			frame_system::CheckGenesis::<Runtime>::new(),
			frame_system::CheckEra::<Runtime>::from(era),
			frame_system::CheckNonce::<Runtime>::from(nonce),
			frame_system::CheckWeight::<Runtime>::new(),
			pallet_transaction_payment::ChargeTransactionPayment::<Runtime>::from(tip),
		);
		let raw_payload = SignedPayload::new(call, extra)
			.map_err(|e| {
				debug::warn!("Unable to create signed payload: {:?}", e);
			})
			.ok()?;
		let signature = raw_payload
			.using_encoded(|payload| {
				C::sign(payload, public)
			})?;
		let address = Indices::unlookup(account);
		let (call, extra, _) = raw_payload.deconstruct();
		Some((call, (address, signature.into(), extra)))
	}
}

impl frame_system::offchain::SigningTypes for Runtime {
	type Public = <Signature as traits::Verify>::Signer;
	type Signature = Signature;
}

impl<C> frame_system::offchain::SendTransactionTypes<C> for Runtime where
	Call: From<C>,
{
	type Extrinsic = UncheckedExtrinsic;
	type OverarchingCall = Call;
}

parameter_types! {
	pub const BasicDeposit: Balance = 10 * DOLLARS;       // 258 bytes on-chain
	pub const FieldDeposit: Balance = 250 * CENTS;        // 66 bytes on-chain
	pub const SubAccountDeposit: Balance = 2 * DOLLARS;   // 53 bytes on-chain
	pub const MaxSubAccounts: u32 = 100;
	pub const MaxAdditionalFields: u32 = 100;
	pub const MaxRegistrars: u32 = 20;
}

// bifrost runtime start
impl brml_assets::Config for Runtime {
	type Event = Event;
	type Balance = Balance;
	type AssetId = AssetId;
	type Price = Price;
	type Convert = ConvertPrice;
	type AssetRedeem = ();
	type FetchConvertPrice = Convert;
	type WeightInfo = weights::pallet_assets::WeightInfo<Runtime>;
}

impl brml_voucher::Config for Runtime {
	type Event = Event;
	type Balance = Balance;
	type WeightInfo = weights::pallet_voucher::WeightInfo<Runtime>;
}

parameter_types! {
	// 3 hours(1800 blocks) as an era
	pub const ConvertDuration: BlockNumber = 3 * 60 * MINUTES;
	pub const ConvertPricePrecision: Balance = 1 * DOLLARS;
}

impl brml_convert::Config for Runtime {
	type Event = Event;
	type ConvertPrice = ConvertPrice;
	type RatePerBlock = RatePerBlock;
	type AssetTrait = Assets;
	type Balance = Balance;
	type AssetId = AssetId;
	type ConvertDuration = ConvertDuration;
	type WeightInfo = weights::pallet_convert::WeightInfo<Runtime>;
}

parameter_types! {
	pub const MaximumSwapInRatio: u8 = 2;
	pub const MinimumPassedInPoolTokenShares: PoolToken = 2;
	pub const MinimumSwapFee: SwapFee = 1; // 0.001%
	pub const MaximumSwapFee: SwapFee = 10_000; // 10%
	pub const FeePrecision: SwapFee = 100_000;
	pub const WeightPrecision: PoolWeight = 100_000;
	pub const BNCAssetId: AssetId = 0;
	pub const InitialPoolSupply: PoolToken = 1_000;
	pub const NumberOfSupportedTokens: u8 = 8;
	pub const BonusClaimAgeDenominator: BlockNumber = 14_400;
	pub const MaximumPassedInPoolTokenShares: PoolToken = 1_000_000;
}

impl brml_swap::Config for Runtime {
	type Event = Event;
	type SwapFee = SwapFee;
	type AssetId = AssetId;
	type PoolId = PoolId;
	type Balance = Balance;
	type AssetTrait = Assets;
	type PoolWeight = PoolWeight;
	type PoolToken = PoolToken;
	type MaximumSwapInRatio = MaximumSwapInRatio;
	type MinimumPassedInPoolTokenShares = MinimumPassedInPoolTokenShares;
	type MinimumSwapFee = MinimumSwapFee;
	type MaximumSwapFee = MaximumSwapFee;
	type FeePrecision = FeePrecision;
	type WeightPrecision = WeightPrecision;
	type BNCAssetId = BNCAssetId;
	type InitialPoolSupply = InitialPoolSupply;
	type NumberOfSupportedTokens = NumberOfSupportedTokens;
	type BonusClaimAgeDenominator = BonusClaimAgeDenominator;
	type MaximumPassedInPoolTokenShares = MaximumPassedInPoolTokenShares;
}

parameter_types! {
	pub const TokenOrderROIListLength: u8 = 200u8;
	pub const MinimumVotes: u64 = 100;
	pub const MaximumVotes: u64 = 50_000;
	pub const BlocksPerYear: BlockNumber = 60 * 60 * 24 * 365 / 6;
	pub const MaxProposalNumberForBidder: u32 = 5;
	pub const ROIPermillPrecision: u32 = 100;
}

impl brml_bid::Config for Runtime {
	type Event = Event;
	type AssetId = AssetId;
	type AssetTrait = Assets;
	type BiddingOrderId = BiddingOrderId;
	type EraId = EraId;
	type Balance = Balance;
	type TokenOrderROIListLength = TokenOrderROIListLength ;
	type MinimumVotes = MinimumVotes;
	type MaximumVotes = MaximumVotes;
	type BlocksPerYear = BlocksPerYear;
	type MaxProposalNumberForBidder = MaxProposalNumberForBidder;
	type ROIPermillPrecision = ROIPermillPrecision;
}

impl brml_staking_reward::Config for Runtime {
	type AssetTrait = Assets;
	type Balance = Balance;
	type AssetId = AssetId;
}
// bifrost runtime end

// culumus runtime start
impl cumulus_parachain_system::Config for Runtime {
	type Event = Event;
	type OnValidationData = ();
	type SelfParaId = parachain_info::Module<Runtime>;
	type DownwardMessageHandlers = ();
	type HrmpMessageHandlers = ();
}

impl parachain_info::Config for Runtime {}

parameter_types! {
	pub const RococoLocation: MultiLocation = MultiLocation::X1(Junction::Parent);
	pub const RococoNetwork: NetworkId = NetworkId::Polkadot;
	pub RelayChainOrigin: Origin = xcm_handler::Origin::Relay.into();
	pub Ancestry: MultiLocation = Junction::Parachain {
		id: ParachainInfo::parachain_id().into()
	}.into();
}

type LocationConverter = (
	ParentIsDefault<AccountId>,
	SiblingParachainConvertsVia<Sibling, AccountId>,
	AccountId32Aliases<RococoNetwork, AccountId>,
);

type LocalAssetTransactor =
	CurrencyAdapter<
		// Use this currency:
		Balances,
		// Use this currency when it is a fungible asset matching the given location or name:
		IsConcrete<RococoLocation>,
		// Do a simple punn to convert an AccountId32 MultiLocation into a native chain account ID:
		LocationConverter,
		// Our chain's account ID type (we can't get away without mentioning it explicitly):
		AccountId,
	>;

type LocalOriginConverter = (
	SovereignSignedViaLocation<LocationConverter, Origin>,
	RelayChainAsNative<RelayChainOrigin, Origin>,
	SiblingParachainAsNative<xcm_handler::Origin, Origin>,
	SignedAccountId32AsNative<RococoNetwork, Origin>,
);

pub struct XcmConfig;
impl Config for XcmConfig {
	type Call = Call;
	type XcmSender = XcmHandler;
	// How to withdraw and deposit an asset.
	type AssetTransactor = LocalAssetTransactor;
	type OriginConverter = LocalOriginConverter;
	type IsReserve = NativeAsset;
	type IsTeleporter = ();
	type LocationInverter = LocationInverter<Ancestry>;
}

impl xcm_handler::Config for Runtime {
	type Event = Event;
	type XcmExecutor = XcmExecutor<XcmConfig>;
	type UpwardMessageSender = ParachainSystem;
	type HrmpMessageSender = ParachainSystem;
}
// culumus runtime end

construct_runtime!(
	pub enum Runtime where
		Block = Block,
		NodeBlock = node_primitives::Block,
		UncheckedExtrinsic = UncheckedExtrinsic
	{
		System: frame_system::{Module, Call, Config, Storage, Event<T>},
		Timestamp: pallet_timestamp::{Module, Call, Storage, Inherent},
		Authorship: pallet_authorship::{Module, Call, Storage, Inherent},
		Indices: pallet_indices::{Module, Call, Storage, Config<T>, Event<T>},
		Balances: pallet_balances::{Module, Call, Storage, Config<T>, Event<T>},
		ParachainSystem: cumulus_parachain_system::{Module, Call, Storage, Inherent, Event},
		TransactionPayment: pallet_transaction_payment::{Module, Storage},
		ParachainInfo: parachain_info::{Module, Storage, Config},
		XcmHandler: xcm_handler::{Module, Event<T>, Origin},
		Sudo: pallet_sudo::{Module, Call, Config<T>, Storage, Event<T>},
		RandomnessCollectiveFlip: pallet_randomness_collective_flip::{Module, Call, Storage},
		// Modules from brml
		Assets: brml_assets::{Module, Call, Storage, Event<T>, Config<T>},
		Convert: brml_convert::{Module, Call, Storage, Event, Config<T>},
<<<<<<< HEAD
		Bid: brml_bid::{Module, Call, Storage, Event<T>},
		BridgeEos: brml_bridge_eos::{Module, Call, Storage, Event<T>, ValidateUnsigned, Config<T>},
=======
>>>>>>> dd6bb3ae
		Swap: brml_swap::{Module, Call, Storage, Event<T>},
		StakingReward: brml_staking_reward::{Module, Storage},
		Voucher: brml_voucher::{Module, Call, Storage, Event<T>, Config<T>},
	}
);

/// The address format for describing accounts.
pub type Address = sp_runtime::MultiAddress<AccountId, AccountIndex>;
/// Block header type as expected by this runtime.
pub type Header = generic::Header<BlockNumber, BlakeTwo256>;
/// Block type as expected by this runtime.
pub type Block = generic::Block<Header, UncheckedExtrinsic>;
/// A Block signed with a Justification
pub type SignedBlock = generic::SignedBlock<Block>;
/// BlockId type as expected by this runtime.
pub type BlockId = generic::BlockId<Block>;
/// The SignedExtension to the basic transaction logic.
///
/// When you change this, you **MUST** modify [`sign`] in `bin/node/testing/src/keyring.rs`!
///
/// [`sign`]: <../../testing/src/keyring.rs.html>
pub type SignedExtra = (
	frame_system::CheckSpecVersion<Runtime>,
	frame_system::CheckTxVersion<Runtime>,
	frame_system::CheckGenesis<Runtime>,
	frame_system::CheckEra<Runtime>,
	frame_system::CheckNonce<Runtime>,
	frame_system::CheckWeight<Runtime>,
	pallet_transaction_payment::ChargeTransactionPayment<Runtime>,
);
/// Unchecked extrinsic type as expected by this runtime.
pub type UncheckedExtrinsic = generic::UncheckedExtrinsic<Address, Call, Signature, SignedExtra>;
/// The payload being signed in transactions.
pub type SignedPayload = generic::SignedPayload<Call, SignedExtra>;
/// Extrinsic type that has already been checked.
pub type CheckedExtrinsic = generic::CheckedExtrinsic<AccountId, Call, SignedExtra>;
/// Executive: handles dispatch to the various modules.
pub type Executive = frame_executive::Executive<Runtime, Block, frame_system::ChainContext<Runtime>, Runtime, AllModules>;

impl_runtime_apis! {
	impl sp_api::Core<Block> for Runtime {
		fn version() -> RuntimeVersion {
			VERSION
		}

		fn execute_block(block: Block) {
			Executive::execute_block(block)
		}

		fn initialize_block(header: &<Block as BlockT>::Header) {
			Executive::initialize_block(header)
		}
	}

	impl sp_api::Metadata<Block> for Runtime {
		fn metadata() -> OpaqueMetadata {
			Runtime::metadata().into()
		}
	}

	impl sp_block_builder::BlockBuilder<Block> for Runtime {
		fn apply_extrinsic(extrinsic: <Block as BlockT>::Extrinsic) -> ApplyExtrinsicResult {
			Executive::apply_extrinsic(extrinsic)
		}

		fn finalize_block() -> <Block as BlockT>::Header {
			Executive::finalize_block()
		}

		fn inherent_extrinsics(data: InherentData) -> Vec<<Block as BlockT>::Extrinsic> {
			data.create_extrinsics()
		}

		fn check_inherents(block: Block, data: InherentData) -> CheckInherentsResult {
			data.check_extrinsics(&block)
		}

		fn random_seed() -> <Block as BlockT>::Hash {
			RandomnessCollectiveFlip::random_seed()
		}
	}

	impl sp_transaction_pool::runtime_api::TaggedTransactionQueue<Block> for Runtime {
		fn validate_transaction(
			source: TransactionSource,
			tx: <Block as BlockT>::Extrinsic,
		) -> TransactionValidity {
			Executive::validate_transaction(source, tx)
		}
	}

	impl sp_offchain::OffchainWorkerApi<Block> for Runtime {
		fn offchain_worker(header: &<Block as BlockT>::Header) {
			Executive::offchain_worker(header)
		}
	}

	impl frame_system_rpc_runtime_api::AccountNonceApi<Block, AccountId, Index> for Runtime {
		fn account_nonce(account: AccountId) -> Index {
			System::account_nonce(account)
		}
	}

	impl pallet_transaction_payment_rpc_runtime_api::TransactionPaymentApi<
		Block,
		Balance,
	> for Runtime {
		fn query_info(uxt: <Block as BlockT>::Extrinsic, len: u32) -> RuntimeDispatchInfo<Balance> {
			TransactionPayment::query_info(uxt, len)
		}
		fn query_fee_details(uxt: <Block as BlockT>::Extrinsic, len: u32) -> FeeDetails<Balance> {
			TransactionPayment::query_fee_details(uxt, len)
		}
	}

	impl sp_session::SessionKeys<Block> for Runtime {
		fn generate_session_keys(seed: Option<Vec<u8>>) -> Vec<u8> {
			SessionKeys::generate(seed)
		}

		fn decode_session_keys(
			encoded: Vec<u8>,
		) -> Option<Vec<(Vec<u8>, KeyTypeId)>> {
			SessionKeys::decode_into_raw_public_keys(&encoded)
		}
	}

	// impl asset rpc methods for runtime
	impl brml_assets_rpc_runtime_api::AssetsApi<node_primitives::Block, AssetId, AccountId, Balance> for Runtime {
		fn asset_balances(asset_id: AssetId, who: AccountId) -> u64 {
			Assets::asset_balances(asset_id, who)
		}

		fn asset_tokens(who: AccountId) -> Vec<AssetId> {
			Assets::asset_tokens(who)
		}
	}

	impl brml_convert_rpc_runtime_api::ConvertPriceApi<node_primitives::Block, AssetId, node_primitives::ConvertPrice> for Runtime {
		fn get_convert_rate(asset_id: AssetId) -> node_primitives::ConvertPrice {
			Convert::get_convert(asset_id)
		}
	}
}

cumulus_runtime::register_validate_block!(Block, Executive);

#[cfg(test)]
mod tests {
	use super::*;
	use frame_system::offchain::CreateSignedTransaction;

	#[test]
	fn validate_transaction_submitter_bounds() {
		fn is_submit_signed_transaction<T>() where
			T: CreateSignedTransaction<Call>,
		{}

		is_submit_signed_transaction::<Runtime>();
	}
}<|MERGE_RESOLUTION|>--- conflicted
+++ resolved
@@ -39,12 +39,8 @@
 pub use node_primitives::{AccountId, Signature};
 use node_primitives::{
 	AccountIndex, Balance, BlockNumber, Hash, Index, Moment, Price,
-<<<<<<< HEAD
 	AssetId, Precision, SwapFee, PoolId, PoolWeight, PoolToken, ConvertPrice, RatePerBlock,
 	BiddingOrderId, EraId
-=======
-	AssetId, Fee, PoolId, PoolWeight, ConvertPrice, RatePerBlock
->>>>>>> dd6bb3ae
 };
 use sp_api::impl_runtime_apis;
 use sp_runtime::{
@@ -524,14 +520,10 @@
 		// Modules from brml
 		Assets: brml_assets::{Module, Call, Storage, Event<T>, Config<T>},
 		Convert: brml_convert::{Module, Call, Storage, Event, Config<T>},
-<<<<<<< HEAD
-		Bid: brml_bid::{Module, Call, Storage, Event<T>},
-		BridgeEos: brml_bridge_eos::{Module, Call, Storage, Event<T>, ValidateUnsigned, Config<T>},
-=======
->>>>>>> dd6bb3ae
 		Swap: brml_swap::{Module, Call, Storage, Event<T>},
 		StakingReward: brml_staking_reward::{Module, Storage},
 		Voucher: brml_voucher::{Module, Call, Storage, Event<T>, Config<T>},
+		Bid: brml_bid::{Module, Call, Storage, Event<T>},
 	}
 );
 
