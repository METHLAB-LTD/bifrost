--- conflicted
+++ resolved
@@ -19,11 +19,5 @@
 //! A list of the different weight modules for our runtime.
 
 pub mod pallet_assets;
-<<<<<<< HEAD
-pub mod pallet_bridge_eos;
-// pub mod pallet_bridge_iost;
 pub mod pallet_vtoken_mint;
-=======
-pub mod pallet_convert;
->>>>>>> dd6bb3ae
 pub mod pallet_voucher;