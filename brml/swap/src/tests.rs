// Copyright 2019-2020 Liebi Technologies.
// This file is part of Bifrost.

// Bifrost is free software: you can redistribute it and/or modify
// it under the terms of the GNU General Public License as published by
// the Free Software Foundation, either version 3 of the License, or
// (at your option) any later version.

// Bifrost is distributed in the hope that it will be useful,
// but WITHOUT ANY WARRANTY; without even the implied warranty of
// MERCHANTABILITY or FITNESS FOR A PARTICULAR PURPOSE.  See the
// GNU General Public License for more details.

// You should have received a copy of the GNU General Public License
// along with Bifrost.  If not, see <http://www.gnu.org/licenses/>.

//! Tests for the module.

#![cfg(test)]

use crate::mock::*;
use crate::*;
use fixed_point::{traits::FromFixed, types::extra, FixedI128};
use float_cmp::approx_eq;
use frame_support::{assert_ok, dispatch::DispatchError};
use node_primitives::TokenType;

fn initialize_pool_for_dispatches() {
    // initialize token asset types.
    assert_ok!(Assets::create(
        Origin::root(),
        b"BNC".to_vec(),
        18,
        TokenType::Stable
    )); // Asset Id 0
    assert_ok!(Assets::create(
        Origin::root(),
        b"aUSD".to_vec(),
        18,
        TokenType::Stable
    )); // Asset Id 1
    assert_ok!(Assets::create_pair(Origin::root(), b"DOT".to_vec(), 18)); // Asset Id id 2,3
    assert_ok!(Assets::create_pair(Origin::root(), b"KSM".to_vec(), 18)); // Asset Id id 4,5
    assert_ok!(Assets::create_pair(Origin::root(), b"EOS".to_vec(), 18)); // Asset Id id 6,7
    assert_ok!(Assets::create_pair(Origin::root(), b"IOST".to_vec(), 18)); // Asset Id id 8,9

    // initialize some parameters used to dispatch the create_pool call.
    let alice = 1;
    let bob = 2;
    let asud_id = 1;
    let dot_id = 2;
    let ksm_id = 4;

    // issue tokens to Alice's account.
    assert_ok!(Assets::issue(Origin::root(), asud_id, alice, 10_000));
    assert_ok!(Assets::issue(Origin::root(), dot_id, alice, 30_000));
    assert_ok!(Assets::issue(Origin::root(), ksm_id, alice, 30_000));

    // issue tokens to Bob's account.
    assert_ok!(Assets::issue(Origin::root(), asud_id, bob, 1_000_000));
    assert_ok!(Assets::issue(Origin::root(), dot_id, bob, 1_000_000));
    assert_ok!(Assets::issue(Origin::root(), ksm_id, bob, 1_000_000));

    // initialize the parameters for create_pool.
    let creator = Origin::signed(alice);
    let swap_fee_rate = 5_000;

    let vec_node_1 = PoolCreateTokenDetails {
        token_id: asud_id,
        token_balance: 500,
        token_weight: 20,
    };

    let vec_node_2 = PoolCreateTokenDetails {
        token_id: dot_id,
        token_balance: 1_000,
        token_weight: 40,
    };

    let vec_node_3 = PoolCreateTokenDetails {
        token_id: ksm_id,
        token_balance: 400,
        token_weight: 40,
    };

<<<<<<< HEAD
    let token_for_pool_vec: Vec<
        PoolCreateTokenDetails<
            <Test as Trait>::AssetId,
            <Test as Trait>::Balance,
            <Test as Trait>::PoolWeight,
        >,
    > = vec![vec_node_1, vec_node_2, vec_node_3];
=======
    let token_for_pool_vec: Vec<PoolCreateTokenDetails<
        <Test as Config>::AssetId,
        <Test as Config>::Balance,
        <Test as Config>::PoolWeight>,
    > =
        vec![vec_node_1, vec_node_2, vec_node_3];
>>>>>>> 0a2e79df
    run_to_block(2); // set the block number to 2.
                     // Dispatch the create_pool call to create a new pool.
    assert_ok!(Swap::create_pool(
        creator.clone(),
        swap_fee_rate,
        token_for_pool_vec
    ));

    let pool_id = 0;
    let new_status = true;
    assert_ok!(Swap::set_pool_status(creator.clone(), pool_id, new_status));
}

#[test]
fn convert_float_should_work() {
    let fixed_in = FixedI128::<extra::U64>::from_num(8);

    let result = Swap::convert_float(fixed_in);
    assert!(result.is_ok());
    assert_eq!(8, result.unwrap());
}

#[test]
fn weight_ratio_should_work() {
    let upper = 100u64;
    let down = 1000u64;

    let weight_ratio = Swap::weight_ratio(upper, down);
    assert!(weight_ratio.is_ok());
    approx_eq!(
        f32,
        0.1f32,
        f32::from_fixed(weight_ratio.unwrap()),
        epsilon = 0.000_000_000_001
    );
}

#[test]
fn calculate_out_given_in_should_work() {
    let token_balance_in = 1_000_000;
    let token_weight_in = 20_000;
    let token_amount_in = 1_000;
    let token_balance_out = 50_000_000;
    let token_weight_out = 40_000;
    let swap_fee = 5_000;

    let target = 6_450_675.3_655f32;
    let to_buy = Swap::calculate_out_given_in(
        token_balance_in,
        token_weight_in,
        token_amount_in,
        token_balance_out,
        token_weight_out,
        swap_fee,
    );
    assert!(to_buy.is_ok());

    let to_buy = to_buy.map(f32::from_fixed).unwrap();
    approx_eq!(f32, target, to_buy, epsilon = 0.000_000_000_001);
}

#[test]
fn create_pool_should_work() {
    new_test_ext().execute_with(|| {
        // initialize some parameters used to dispatch the create_pool call.
        let alice = 1;
        let asud_id = 1;
        let dot_id = 2;
        let ksm_id = 4;

        // initialize token asset types.
        assert_ok!(Assets::create(
            Origin::root(),
            b"BNC".to_vec(),
            18,
            TokenType::Stable
        )); // Asset Id 0
        assert_ok!(Assets::create(
            Origin::root(),
            b"aUSD".to_vec(),
            18,
            TokenType::Stable
        )); // Asset Id 1
        assert_ok!(Assets::create_pair(Origin::root(), b"DOT".to_vec(), 18)); // Asset Id id 2,3
        assert_ok!(Assets::create_pair(Origin::root(), b"KSM".to_vec(), 18)); // Asset Id id 4,5
        assert_ok!(Assets::create_pair(Origin::root(), b"EOS".to_vec(), 18)); // Asset Id id 6,7
        assert_ok!(Assets::create_pair(Origin::root(), b"IOST".to_vec(), 18)); // Asset Id id 8,9

        // issue tokens to Alice's account.
        assert_ok!(Assets::issue(Origin::root(), asud_id, alice, 10_000));
        assert_ok!(Assets::issue(Origin::root(), dot_id, alice, 30_000));
        assert_ok!(Assets::issue(Origin::root(), ksm_id, alice, 30_000));

        // initialize the parameters for create_pool.
        let creator = Origin::signed(alice);
        let swap_fee_rate = 5_000;

        let vec_node_1 = PoolCreateTokenDetails {
            token_id: asud_id,
            token_balance: 500,
            token_weight: 20,
        };

        let vec_node_2 = PoolCreateTokenDetails {
            token_id: dot_id,
            token_balance: 1_000,
            token_weight: 40,
        };

        let vec_node_3 = PoolCreateTokenDetails {
            token_id: ksm_id,
            token_balance: 400,
            token_weight: 40,
        };

<<<<<<< HEAD
        let token_for_pool_vec: Vec<
            PoolCreateTokenDetails<
                <Test as Trait>::AssetId,
                <Test as Trait>::Balance,
                <Test as Trait>::PoolWeight,
            >,
        > = vec![vec_node_1.clone(), vec_node_2.clone(), vec_node_3.clone()];
=======
        let token_for_pool_vec: Vec<PoolCreateTokenDetails<
            <Test as Config>::AssetId,
            <Test as Config>::Balance,
            <Test as Config>::PoolWeight>,
        > =
            vec![vec_node_1.clone(), vec_node_2.clone(), vec_node_3.clone()];
>>>>>>> 0a2e79df
        run_to_block(2); // set the block number to 2.

        // Dispatch the create_pool call to create a new pool.
        assert_ok!(Swap::create_pool(
            creator,
            swap_fee_rate,
            token_for_pool_vec
        ));

        // validate the value of storage Pools.
        let result = Swap::pools(0);
        assert_eq!(result.owner, alice); // Validate that the pool owner is Alice.
        assert_eq!(result.swap_fee_rate, 5_000); // Validate the swap fee is 5000.
        assert_eq!(result.active, false); // Validate the initial value of pool state is inactive.

        // validate the value of storage TokenWeightsInPool.
        assert_eq!(Swap::token_weights_in_pool(0, asud_id), 20_000); // the weight of ausd token
        assert_eq!(Swap::token_weights_in_pool(0, dot_id), 40_000); // the weight of dot token
        assert_eq!(Swap::token_weights_in_pool(0, ksm_id), 40_000); // the weight of ksm token

        // validate the value of storage TokenBalancesInPool.
        assert_eq!(Swap::token_balances_in_pool(0, asud_id), 500); // the balance of ausd token
        assert_eq!(Swap::token_balances_in_pool(0, dot_id), 1_000); // the balance of dot token
        assert_eq!(Swap::token_balances_in_pool(0, ksm_id), 400); // the balance of ksm token

        // validate the value of storage PoolTokensInPool.
        assert_eq!(Swap::pool_tokens_in_pool(0), 1_000); // the pool token balance of pool 0

        // validate the value of storage UserPoolTokensInPool.
        assert_eq!(Swap::user_pool_tokens_in_pool(alice, 0), 1_000); // the pool token balance of alice in pool 0

        // validate the value of storage UserUnclaimedBonusInPool.
        assert_eq!(Swap::user_unclaimed_bonus_in_pool(alice, 0), (0, 2));

        // validate the value of storage DeductedBonusAmountInPool.
        assert_eq!(Swap::deducted_bonus_amount_in_pool(0), 0); // the deducted bonus amount of pool 0.

        // Below are the incorrect operations.
        let bob = 2;
        let creator = Origin::signed(bob);

        // issue tokens to Alice's account.
        assert_ok!(Assets::issue(Origin::root(), asud_id, alice, 10_000));
        assert_ok!(Assets::issue(Origin::root(), dot_id, alice, 30_000));
        assert_ok!(Assets::issue(Origin::root(), ksm_id, alice, 30_000));

        // swap fee rate exceeds 100%.
        let swap_fee_rate = 500_000;
<<<<<<< HEAD
        let token_for_pool_vec: Vec<
            PoolCreateTokenDetails<
                <Test as Trait>::AssetId,
                <Test as Trait>::Balance,
                <Test as Trait>::PoolWeight,
            >,
        > = vec![vec_node_1.clone(), vec_node_2.clone(), vec_node_3.clone()];
=======
        let token_for_pool_vec: Vec<PoolCreateTokenDetails<
            <Test as Config>::AssetId,
            <Test as Config>::Balance,
            <Test as Config>::PoolWeight>,
        > =
            vec![vec_node_1.clone(), vec_node_2.clone(), vec_node_3.clone()];
>>>>>>> 0a2e79df
        assert_eq!(
            Swap::create_pool(creator.clone(), swap_fee_rate, token_for_pool_vec),
            Err(DispatchError::Module {
                index: 0,
                error: 15,
                message: Some("FeeRateExceedMaximumLimit")
            })
        );

        // swap fee rate is below 0%.
        let swap_fee_rate = 0;
<<<<<<< HEAD
        let token_for_pool_vec: Vec<
            PoolCreateTokenDetails<
                <Test as Trait>::AssetId,
                <Test as Trait>::Balance,
                <Test as Trait>::PoolWeight,
            >,
        > = vec![vec_node_1.clone(), vec_node_2.clone(), vec_node_3.clone()];
=======
        let token_for_pool_vec: Vec<PoolCreateTokenDetails<
            <Test as Config>::AssetId,
            <Test as Config>::Balance,
            <Test as Config>::PoolWeight>,
        > =
            vec![vec_node_1.clone(), vec_node_2.clone(), vec_node_3.clone()];
>>>>>>> 0a2e79df
        assert_eq!(
            Swap::create_pool(creator.clone(), swap_fee_rate, token_for_pool_vec),
            Err(DispatchError::Module {
                index: 0,
                error: 14,
                message: Some("FeeRateExceedMinimumLimit")
            })
        );

        // the length of the vector is 9, which exceeds the biggest supported token number in the pool.
<<<<<<< HEAD
        let swap_fee_rate = 10_000;
        let token_for_pool_vec: Vec<
            PoolCreateTokenDetails<
                <Test as Trait>::AssetId,
                <Test as Trait>::Balance,
                <Test as Trait>::PoolWeight,
            >,
=======
        let swap_fee_rate = 1_000;
        let token_for_pool_vec: Vec<PoolCreateTokenDetails<
            <Test as Config>::AssetId,
            <Test as Config>::Balance,
            <Test as Config>::PoolWeight>,
>>>>>>> 0a2e79df
        > = vec![
            vec_node_1.clone(),
            vec_node_1.clone(),
            vec_node_1.clone(),
            vec_node_1.clone(),
            vec_node_1.clone(),
            vec_node_1.clone(),
            vec_node_1.clone(),
            vec_node_1.clone(),
            vec_node_1.clone(),
        ];
        assert_eq!(
            Swap::create_pool(creator.clone(), swap_fee_rate, token_for_pool_vec),
            Err(DispatchError::Module {
                index: 0,
                error: 6,
                message: Some("TooManyTokensToPool")
            })
        );

        // validate the tokens used in creating a pool exist. Right now it doesn't work for the type Asset Id.
        // When id changes to asset id in the later version, this test should work.
<<<<<<< HEAD
        let vec_node_4 = PoolCreateTokenDetails {
            token_id: 78,
            token_balance: 400,
            token_weight: 40,
        };
        let swap_fee_rate = 10_000;
        let token_for_pool_vec: Vec<
            PoolCreateTokenDetails<
                <Test as Trait>::AssetId,
                <Test as Trait>::Balance,
                <Test as Trait>::PoolWeight,
            >,
        > = vec![
            vec_node_1.clone(),
            vec_node_2.clone(),
            vec_node_3.clone(),
            vec_node_4.clone(),
        ];
        assert_eq!(
            Swap::create_pool(Origin::signed(alice), swap_fee_rate, token_for_pool_vec),
            Err(DispatchError::Module {
                index: 0,
                error: 2,
                message: Some("TokenNotExist")
            })
        );
=======
        // let vec_node_4 = PoolCreateTokenDetails::<<Test as Config>::Balance, <Test as Config>::PoolWeight> {
        // 	token_id: TokenSymbol::from(78),
        // 	token_balance: 400,
        // 	token_weight: 40,
        // };
        // let swap_fee_rate = 1_000;
        // let token_for_pool_vec: Vec<PoolCreateTokenDetails<Test>> =
        // vec![vec_node_1.clone(), vec_node_2.clone(), vec_node_3.clone(), vec_node_4.clone()] ;
        // assert_eq!(Swap::create_pool(creator.clone(), swap_fee_rate, token_for_pool_vec),
        // Err(DispatchError::Module { index: 0, error: 6, message: Some("TokenNotExist") }));
>>>>>>> 0a2e79df

        // validate token amount used to create a pool must be bigger than zero.
        let vec_node_4 = PoolCreateTokenDetails {
            token_id: dot_id,
            token_balance: 0,
            token_weight: 40,
        };
        let swap_fee_rate = 10_000;
        assert_ok!(Assets::issue(Origin::root(), asud_id, bob, 1_000));
        assert_ok!(Assets::issue(Origin::root(), dot_id, bob, 100));
<<<<<<< HEAD
        let token_for_pool_vec: Vec<
            PoolCreateTokenDetails<
                <Test as Trait>::AssetId,
                <Test as Trait>::Balance,
                <Test as Trait>::PoolWeight,
            >,
        > = vec![vec_node_1.clone(), vec_node_4.clone()];
=======
        let token_for_pool_vec: Vec<PoolCreateTokenDetails<
            <Test as Config>::AssetId,
            <Test as Config>::Balance,
            <Test as Config>::PoolWeight>,
        > =
            vec![vec_node_1.clone(), vec_node_4.clone()];
>>>>>>> 0a2e79df
        assert_eq!(
            Swap::create_pool(creator.clone(), swap_fee_rate, token_for_pool_vec),
            Err(DispatchError::Module {
                index: 0,
                error: 13,
                message: Some("AmountBelowZero")
            })
        );

        // validate token amount used to create a pool must not exceed user's balance.
        let vec_node_4 = PoolCreateTokenDetails {
            token_id: dot_id,
            token_balance: 1_000,
            token_weight: 40,
        };
        let swap_fee_rate = 10_000;
        assert_ok!(Assets::issue(Origin::root(), asud_id, bob, 1_000));
        assert_ok!(Assets::issue(Origin::root(), dot_id, bob, 100));
<<<<<<< HEAD
        let token_for_pool_vec: Vec<
            PoolCreateTokenDetails<
                <Test as Trait>::AssetId,
                <Test as Trait>::Balance,
                <Test as Trait>::PoolWeight,
            >,
        > = vec![vec_node_1.clone(), vec_node_4.clone()];
=======
        let token_for_pool_vec: Vec<PoolCreateTokenDetails<
            <Test as Config>::AssetId,
            <Test as Config>::Balance,
            <Test as Config>::PoolWeight>,
        > =
            vec![vec_node_1.clone(), vec_node_4.clone()];
>>>>>>> 0a2e79df
        assert_eq!(
            Swap::create_pool(creator.clone(), swap_fee_rate, token_for_pool_vec),
            Err(DispatchError::Module {
                index: 0,
                error: 3,
                message: Some("NotEnoughBalance")
            })
        );
    });
}

#[test]
fn add_liquidity_given_shares_in_should_work() {
    new_test_ext().execute_with(|| {
        // initialize a pool.
        initialize_pool_for_dispatches();

        let alice = 1;
        let bob = 2;
        let creator = Origin::signed(bob);
        let pool_id = 0;
        let new_pool_token = 200; // Alice initial pool token amount is 1000. Bob want's to get 20% of that of Alice's.

        let asud_id = 1;
        let dot_id = 2;
        let ksm_id = 4;

        assert_ok!(Swap::add_liquidity_given_shares_in(
            creator,
            pool_id,
            new_pool_token
        )); // Bob to get 200 share in the pool.

        // check whether the pool has added 200 shares.]
        assert_eq!(Swap::pool_tokens_in_pool(pool_id), 1_200);

        // check wether bob has got 200 shares of pool.
        assert_eq!(Swap::user_pool_tokens_in_pool(bob, pool_id), 200);

        // check wether the token balances are right.
        assert_eq!(Swap::token_balances_in_pool(pool_id, asud_id), 600);
        assert_eq!(Swap::token_balances_in_pool(pool_id, dot_id), 1_200);
        assert_eq!(Swap::token_balances_in_pool(pool_id, ksm_id), 480);

        // check wether bob's account has been deducted corresponding amount for different tokens.
        assert_eq!(
<<<<<<< HEAD
            <Test as Trait>::AssetTrait::get_account_asset(asud_id, &bob).available,
            999_900
        ); // get the user's balance for ausd
        assert_eq!(
            <Test as Trait>::AssetTrait::get_account_asset(dot_id, &bob).available,
            999_800
        ); // get the user's balance for dot
        assert_eq!(
            <Test as Trait>::AssetTrait::get_account_asset(ksm_id, &bob).available,
=======
            <Test as Config>::AssetTrait::get_account_asset(asud_id, &bob).balance,
            999_900
        ); // get the user's balance for ausd
        assert_eq!(
            <Test as Config>::AssetTrait::get_account_asset(dot_id, &bob).balance,
            999_800
        ); // get the user's balance for dot
        assert_eq!(
            <Test as Config>::AssetTrait::get_account_asset(ksm_id, &bob).balance,
>>>>>>> 0a2e79df
            999_920
        ); // get the user's balance for ksm

        // Below are the incorrect operations.

        // no such pool_id
        let pool_id = 1;
        let creator = Origin::signed(bob);
        assert_eq!(
            Swap::add_liquidity_given_shares_in(creator.clone(), pool_id, new_pool_token),
            Err(DispatchError::Module {
                index: 0,
                error: 0,
                message: Some("PoolNotExist")
            })
        );

        // pool status is false, thus it's not able to add liquidity in.
        let pool_id = 0;
        assert_ok!(Swap::set_pool_status(Origin::signed(alice), pool_id, false));
        assert_eq!(
            Swap::add_liquidity_given_shares_in(creator.clone(), pool_id, new_pool_token),
            Err(DispatchError::Module {
                index: 0,
                error: 1,
                message: Some("PoolNotActive")
            })
        );

        // Every time a user at least adds more than or equal to the MinimumAddedPoolTokenShares
        let new_pool_token = 1;
        assert_ok!(Swap::set_pool_status(Origin::signed(alice), pool_id, true));
        assert_eq!(
            Swap::add_liquidity_given_shares_in(creator.clone(), pool_id, new_pool_token),
            Err(DispatchError::Module {
                index: 0,
                error: 5,
                message: Some("LessThanMinimumPassedInPoolTokenShares")
            })
        );

        // Every time a user at least adds more than or equal to the MinimumAddedPoolTokenShares
        let new_pool_token = 1_000_000;
        assert_eq!(
            Swap::add_liquidity_given_shares_in(creator.clone(), pool_id, new_pool_token),
            Err(DispatchError::Module {
                index: 0,
                error: 3,
                message: Some("NotEnoughBalance")
            })
        );

        // deposit pool token share is more than maximum added share limit.
        let new_pool_token = 100_000_000;
        assert_eq!(
            Swap::add_liquidity_given_shares_in(creator.clone(), pool_id, new_pool_token),
            Err(DispatchError::Module {
                index: 0,
                error: 17,
                message: Some("MoreThanMaximumPassedInPoolTokenShares")
            })
        );
    });
}

#[test]
fn add_single_liquidity_given_amount_in_should_work() {
    new_test_ext().execute_with(|| {
        // initialize a pool.
        initialize_pool_for_dispatches();

        let alice = 1;
        let bob = 2;
        let creator = Origin::signed(bob);
        let pool_id = 0;
        let asud_id = 1;
        let asset_id = asud_id;
        let token_amount_in = 5_000;

        assert_ok!(Swap::add_single_liquidity_given_amount_in(
            creator,
            pool_id,
            asset_id,
            token_amount_in
        ));

        // check whether the pool has added 603 shares.
        assert_eq!(Swap::pool_tokens_in_pool(pool_id), 1_603);

        // check wether bob has got 603 shares of pool.
        assert_eq!(Swap::user_pool_tokens_in_pool(bob, pool_id), 603);

        // check wether the token balances are right.
        assert_eq!(Swap::token_balances_in_pool(pool_id, asud_id), 5_500);

        // check wether bob's account has been deducted corresponding amount for ausd.
        assert_eq!(
<<<<<<< HEAD
            <Test as Trait>::AssetTrait::get_account_asset(asud_id, &bob).available,
=======
            <Test as Config>::AssetTrait::get_account_asset(asud_id, &bob).balance,
>>>>>>> 0a2e79df
            995_000
        ); // get the user's balance for ausd

        // Below are the incorrect operations.

        // When id changes to asset id in the later version, this test should work.
        let creator = Origin::signed(bob);
        let asset_id = 100;
        assert_eq!(
            Swap::add_single_liquidity_given_amount_in(
                creator.clone(),
                pool_id,
                asset_id,
                token_amount_in
            ),
            Err(DispatchError::Module {
                index: 0,
                error: 2,
                message: Some("TokenNotExist")
            })
        );

        // no such pool.
        let creator = Origin::signed(bob);
        let pool_id = 1;
        let asset_id = asud_id;
        assert_eq!(
            Swap::add_single_liquidity_given_amount_in(
                creator.clone(),
                pool_id,
                asset_id,
                token_amount_in
            ),
            Err(DispatchError::Module {
                index: 0,
                error: 0,
                message: Some("PoolNotExist")
            })
        );

        // pool not active.
        let pool_id = 0;
        assert_ok!(Swap::set_pool_status(Origin::signed(alice), pool_id, false));
        
        assert_eq!(
            Swap::add_single_liquidity_given_amount_in(
                creator.clone(),
                pool_id,
                asset_id,
                token_amount_in
            ),
            Err(DispatchError::Module {
                index: 0,
                error: 1,
                message: Some("PoolNotActive")
            })
        );

        // token in amount below or equal to zero.
        let token_amount_in = 0;
        assert_ok!(Swap::set_pool_status(Origin::signed(alice), pool_id, true));
        assert_eq!(
            Swap::add_single_liquidity_given_amount_in(
                creator.clone(),
                pool_id,
                asset_id,
                token_amount_in
            ),
            Err(DispatchError::Module {
                index: 0,
                error: 13,
                message: Some("AmountBelowZero")
            })
        );

        // deposit amount is more than what user has.
        let token_amount_in = 100_000_000;
        assert_eq!(
            Swap::add_single_liquidity_given_amount_in(
                creator.clone(),
                pool_id,
                asset_id,
                token_amount_in
            ),
            Err(DispatchError::Module {
                index: 0,
                error: 3,
                message: Some("NotEnoughBalance")
            })
        );

        // less than the minimum share adding limit.
        let token_amount_in = 10;
        assert_eq!(
            Swap::add_single_liquidity_given_amount_in(
                creator.clone(),
                pool_id,
                asset_id,
                token_amount_in
            ),
            Err(DispatchError::Module {
                index: 0,
                error: 5,
                message: Some("LessThanMinimumPassedInPoolTokenShares")
            })
        );
    });
}

#[test]
fn add_single_liquidity_given_shares_in_should_work() {
    new_test_ext().execute_with(|| {
        // initialize a pool.
        initialize_pool_for_dispatches();

        let alice = 1;
        let bob = 2;
        let creator = Origin::signed(bob);
        let pool_id = 0;
        let new_pool_token = 200; // Alice initial pool token amount is 1000. Bob want's to get 20% of that of Alice's.

        let asud_id = 1;
        let dot_id = 2;
        let ksm_id = 4;

        let asset_id = asud_id;
        assert_ok!(Swap::add_single_liquidity_given_shares_in(
            creator,
            pool_id,
            asset_id,
            new_pool_token
        )); // Bob to get 200 share in the pool.

        // check whether the pool has added 200 shares.ksm_id
        assert_eq!(Swap::pool_tokens_in_pool(pool_id), 1_200);

        // check wether bob has got 200 shares of pool.ksm_id
        assert_eq!(Swap::user_pool_tokens_in_pool(bob, pool_id), 200);

        // check wether the token balances are right.
        assert_eq!(Swap::token_balances_in_pool(pool_id, asud_id), 19_104);
        assert_eq!(Swap::token_balances_in_pool(pool_id, dot_id), 1_000);
        assert_eq!(Swap::token_balances_in_pool(pool_id, ksm_id), 400);

        // check wether bob's account has been deducted corresponding amount for different tokens.
        assert_eq!(
<<<<<<< HEAD
            <Test as Trait>::AssetTrait::get_account_asset(asud_id, &bob).available,
            981_396
        ); // get the user's balance for ausd
        assert_eq!(
            <Test as Trait>::AssetTrait::get_account_asset(dot_id, &bob).available,
            1_000_000
        ); // get the user's balance for dot
        assert_eq!(
            <Test as Trait>::AssetTrait::get_account_asset(ksm_id, &bob).available,
=======
            <Test as Config>::AssetTrait::get_account_asset(asud_id, &bob).balance,
            981_396
        ); // get the user's balance for ausd
        assert_eq!(
            <Test as Config>::AssetTrait::get_account_asset(dot_id, &bob).balance,
            1_000_000
        ); // get the user's balance for dot
        assert_eq!(
            <Test as Config>::AssetTrait::get_account_asset(ksm_id, &bob).balance,
>>>>>>> 0a2e79df
            1_000_000
        ); // get the user's balance for ksm

        // Below are the incorrect operations.

        // When id changes to asset id in the later version, this test should work.
        let creator = Origin::signed(bob);
        let asset_id = 100;
        assert_eq!(
            Swap::add_single_liquidity_given_shares_in(
                creator.clone(),
                pool_id,
                asset_id,
                new_pool_token
            ),
            Err(DispatchError::Module {
                index: 0,
                error: 2,
                message: Some("TokenNotExist")
            })
        );

        // no such pool.
        let creator = Origin::signed(bob);
        let pool_id = 1;
        let asset_id = asud_id;
        assert_eq!(
            Swap::add_single_liquidity_given_shares_in(
                creator.clone(),
                pool_id,
                asset_id,
                new_pool_token
            ),
            Err(DispatchError::Module {
                index: 0,
                error: 0,
                message: Some("PoolNotExist")
            })
        );

        // pool not active.
        let pool_id = 0;
        assert_ok!(Swap::set_pool_status(Origin::signed(alice), pool_id, false));
        assert_eq!(
            Swap::add_single_liquidity_given_shares_in(
                creator.clone(),
                pool_id,
                asset_id,
                new_pool_token
            ),
            Err(DispatchError::Module {
                index: 0,
                error: 1,
                message: Some("PoolNotActive")
            })
        );

        // less than the minimum share adding limit.
        let new_pool_token = 0;
        assert_ok!(Swap::set_pool_status(Origin::signed(alice), pool_id, true));
        assert_eq!(
            Swap::add_single_liquidity_given_shares_in(
                creator.clone(),
                pool_id,
                asset_id,
                new_pool_token
            ),
            Err(DispatchError::Module {
                index: 0,
                error: 5,
                message: Some("LessThanMinimumPassedInPoolTokenShares")
            })
        );

        // deposit pool token share is more than maximum added share limit.
        let new_pool_token = 100_000_000;
        assert_eq!(
            Swap::add_single_liquidity_given_shares_in(
                creator.clone(),
                pool_id,
                asset_id,
                new_pool_token
            ),
            Err(DispatchError::Module {
                index: 0,
                error: 17,
                message: Some("MoreThanMaximumPassedInPoolTokenShares")
            })
        );

        // deposit pool token share is more than what user can afford.
        let new_pool_token = 1_000_000;
        assert_eq!(
            Swap::add_single_liquidity_given_shares_in(
                creator.clone(),
                pool_id,
                asset_id,
                new_pool_token
            ),
            Err(DispatchError::Module {
                index: 0,
                error: 3,
                message: Some("NotEnoughBalance")
            })
        );
    });
}

#[test]
fn remove_single_asset_liquidity_given_shares_in_should_work() {
    new_test_ext().execute_with(|| {
        // initialize a pool.
        initialize_pool_for_dispatches();

        let alice = 1;
        let remover = Origin::signed(alice);
        let pool_id = 0;
        let pool_token_out = 200; // Alice initial pool token amount is 1000. Bob want's to get 20% of that of Alice's.

        let asud_id = 1;
        let dot_id = 2;
        let ksm_id = 4;

        let asset_id = asud_id;
        assert_ok!(Swap::remove_single_asset_liquidity_given_shares_in(
            remover,
            pool_id,
            asset_id,
            pool_token_out
        )); // Alice to get 200 share out from the pool.

        // check whether the pool has been withdrew by 200 shares.
        assert_eq!(Swap::pool_tokens_in_pool(pool_id), 800);

        // // check wether Alice has got 200 shares of pool.ksm_id
        assert_eq!(Swap::user_pool_tokens_in_pool(alice, pool_id), 800);

        // check wether the token balances are right.
        assert_eq!(Swap::token_balances_in_pool(pool_id, asud_id), 178);
        assert_eq!(Swap::token_balances_in_pool(pool_id, dot_id), 1_000);
        assert_eq!(Swap::token_balances_in_pool(pool_id, ksm_id), 400);

        // check wether Alice's account has been added by corresponding amount for ausd.
        assert_eq!(
<<<<<<< HEAD
            <Test as Trait>::AssetTrait::get_account_asset(asud_id, &alice).available,
            9_822
        ); // get the user's balance for ausd
        assert_eq!(
            <Test as Trait>::AssetTrait::get_account_asset(dot_id, &alice).available,
            29_000
        ); // get the user's balance for dot
        assert_eq!(
            <Test as Trait>::AssetTrait::get_account_asset(ksm_id, &alice).available,
=======
            <Test as Config>::AssetTrait::get_account_asset(asud_id, &alice).balance,
            9_822
        ); // get the user's balance for ausd
        assert_eq!(
            <Test as Config>::AssetTrait::get_account_asset(dot_id, &alice).balance,
            29_000
        ); // get the user's balance for dot
        assert_eq!(
            <Test as Config>::AssetTrait::get_account_asset(ksm_id, &alice).balance,
>>>>>>> 0a2e79df
            29_600
        ); // get the user's balance for ksm

        // Below are the incorrect operations.

        // When id changes to asset id in the later version, this test should work.
        let creator = Origin::signed(alice);
        let asset_id = 100;
        assert_eq!(
            Swap::remove_single_asset_liquidity_given_shares_in(
                creator.clone(),
                pool_id,
                asset_id,
                pool_token_out
            ),
            Err(DispatchError::Module {
                index: 0,
                error: 2,
                message: Some("TokenNotExist")
            })
        );

        // no such pool.
        let remover = Origin::signed(alice);
        let pool_id = 1;
        let asset_id = asud_id;
        assert_eq!(
            Swap::remove_single_asset_liquidity_given_shares_in(
                remover.clone(),
                pool_id,
                asset_id,
                pool_token_out
            ),
            Err(DispatchError::Module {
                index: 0,
                error: 0,
                message: Some("PoolNotExist")
            })
        );

        // pool not active.
        let pool_id = 0;
        assert_ok!(Swap::set_pool_status(Origin::signed(alice), pool_id, false));
        assert_eq!(
            Swap::remove_single_asset_liquidity_given_shares_in(
                remover.clone(),
                pool_id,
                asset_id,
                pool_token_out
            ),
            Err(DispatchError::Module {
                index: 0,
                error: 1,
                message: Some("PoolNotActive")
            })
        );

        // less than the minimum share adding limit.
        let pool_token_out = 0;
        assert_ok!(Swap::set_pool_status(Origin::signed(alice), pool_id, true));
        assert_eq!(
            Swap::remove_single_asset_liquidity_given_shares_in(
                remover.clone(),
                pool_id,
                asset_id,
                pool_token_out
            ),
            Err(DispatchError::Module {
                index: 0,
                error: 5,
                message: Some("LessThanMinimumPassedInPoolTokenShares")
            })
        );

        // Bob not in the pool.
        let bob = 2;
        let pool_token_out = 100;
        assert_eq!(
            Swap::remove_single_asset_liquidity_given_shares_in(
                Origin::signed(bob),
                pool_id,
                asset_id,
                pool_token_out
            ),
            Err(DispatchError::Module {
                index: 0,
                error: 7,
                message: Some("UserNotInThePool")
            })
        );

        // deposit pool token share is more than maximum added share limit.
        let pool_token_out = 3_000_000;
        assert_eq!(
            Swap::remove_single_asset_liquidity_given_shares_in(
                remover.clone(),
                pool_id,
                asset_id,
                pool_token_out
            ),
            Err(DispatchError::Module {
                index: 0,
                error: 17,
                message: Some("MoreThanMaximumPassedInPoolTokenShares")
            })
        );

        // deposit pool token share is more than what user can afford.
        let pool_token_out = 1_000_000;
        assert_eq!(
            Swap::remove_single_asset_liquidity_given_shares_in(
                remover.clone(),
                pool_id,
                asset_id,
                pool_token_out
            ),
            Err(DispatchError::Module {
                index: 0,
                error: 3,
                message: Some("NotEnoughBalance")
            })
        );
    });
}

#[test]
fn remove_single_asset_liquidity_given_amount_in_should_work() {
    new_test_ext().execute_with(|| {
        // initialize a pool.
        initialize_pool_for_dispatches();

        let alice = 1;
        let remover = Origin::signed(alice);
        let pool_id = 0;
        let token_amount = 400; // Alice initial pool token amount is 1000.
        let asud_id = 1;
        let asset_id = asud_id;
        assert_ok!(Swap::remove_single_asset_liquidity_given_amount_in(
            remover,
            pool_id,
            asset_id,
            token_amount
        )); // Alice to get 200 share out from the pool.

        // check whether the pool has added 603 shares.
        assert_eq!(Swap::pool_tokens_in_pool(pool_id), 692);

        // check wether bob has got 603 shares of pool.
        assert_eq!(Swap::user_pool_tokens_in_pool(alice, pool_id), 692);

        // check wether the token balances are right.
        assert_eq!(Swap::token_balances_in_pool(pool_id, asud_id), 100);

        // check wether bob's account has been deducted corresponding amount for ausd.
        assert_eq!(
<<<<<<< HEAD
            <Test as Trait>::AssetTrait::get_account_asset(asud_id, &alice).available,
=======
            <Test as Config>::AssetTrait::get_account_asset(asud_id, &alice).balance,
>>>>>>> 0a2e79df
            9_900
        ); // get the user's balance for ausd

        // Below are the incorrect operations.

        // When id changes to asset id in the later version, this test should work.
        let remover = Origin::signed(alice);
        let asset_id = 100;
        assert_eq!(
            Swap::remove_single_asset_liquidity_given_amount_in(
                remover,
                pool_id,
                asset_id,
                token_amount
            ),
            Err(DispatchError::Module {
                index: 0,
                error: 2,
                message: Some("TokenNotExist")
            })
        );

        // no such pool.
        let remover = Origin::signed(alice);
        let pool_id = 1;
        let asset_id = asud_id;
        assert_eq!(
            Swap::remove_single_asset_liquidity_given_amount_in(
                remover.clone(),
                pool_id,
                asset_id,
                token_amount
            ),
            Err(DispatchError::Module {
                index: 0,
                error: 0,
                message: Some("PoolNotExist")
            })
        );

        // pool not active.
        let pool_id = 0;
        assert_ok!(Swap::set_pool_status(Origin::signed(alice), pool_id, false));
        assert_eq!(
            Swap::remove_single_asset_liquidity_given_amount_in(
                remover.clone(),
                pool_id,
                asset_id,
                token_amount
            ),
            Err(DispatchError::Module {
                index: 0,
                error: 1,
                message: Some("PoolNotActive")
            })
        );

        // token in amount below or equal to zero.
        let token_amount = 0;
        assert_ok!(Swap::set_pool_status(Origin::signed(alice), pool_id, true));
        assert_eq!(
            Swap::remove_single_asset_liquidity_given_amount_in(
                remover.clone(),
                pool_id,
                asset_id,
                token_amount
            ),
            Err(DispatchError::Module {
                index: 0,
                error: 13,
                message: Some("AmountBelowZero")
            })
        );

        // bob not in the pool.
        let bob = 2;
        let token_amount = 20;
        let remover = Origin::signed(bob);
        assert_eq!(
            Swap::remove_single_asset_liquidity_given_amount_in(
                remover.clone(),
                pool_id,
                asset_id,
                token_amount
            ),
            Err(DispatchError::Module {
                index: 0,
                error: 7,
                message: Some("UserNotInThePool")
            })
        );

        // deposit amount is more than what user has.
        let remover = Origin::signed(alice);
        let token_amount = 2_000;
        assert_eq!(
            Swap::remove_single_asset_liquidity_given_amount_in(
                remover.clone(),
                pool_id,
                asset_id,
                token_amount
            ),
            Err(DispatchError::Module {
                index: 0,
                error: 3,
                message: Some("NotEnoughBalance")
            })
        );

        // pool token taken out is more than what the user has.
        let token_amount = 100;
        assert_eq!(
            Swap::remove_single_asset_liquidity_given_amount_in(
                remover.clone(),
                pool_id,
                asset_id,
                token_amount
            ),
            Err(DispatchError::Module {
                index: 0,
                error: 3,
                message: Some("NotEnoughBalance")
            })
        );

        // less than the minimum pool share limit when adding of removing.
        let token_amount = 1;
        assert_eq!(
            Swap::remove_single_asset_liquidity_given_amount_in(
                remover.clone(),
                pool_id,
                asset_id,
                token_amount
            ),
            Err(DispatchError::Module {
                index: 0,
                error: 5,
                message: Some("LessThanMinimumPassedInPoolTokenShares")
            })
        );
    });
}

#[test]
fn remove_assets_liquidity_given_shares_in_should_work() {
    new_test_ext().execute_with(|| {
        // initialize a pool.
        initialize_pool_for_dispatches();

        let alice = 1;
        let remover = Origin::signed(alice);
        let pool_id = 0;
        let asud_id = 1;
        let dot_id = 2;
        let ksm_id = 4;

        let pool_amount_out = 500; // The pool token share that Alice wants to withdraw from the pool.
        assert_ok!(Swap::remove_assets_liquidity_given_shares_in(
            remover,
            pool_id,
            pool_amount_out
        )); // Alice to get 500 share out from the pool.

        // check whether the pool has added 400 shares.
        assert_eq!(Swap::pool_tokens_in_pool(pool_id), 500);

        // check wether alice has got 500 shares of pool.
        assert_eq!(Swap::user_pool_tokens_in_pool(alice, pool_id), 500);

        // check wether the token balances are right.
        assert_eq!(Swap::token_balances_in_pool(pool_id, asud_id), 250);
        assert_eq!(Swap::token_balances_in_pool(pool_id, dot_id), 500);
        assert_eq!(Swap::token_balances_in_pool(pool_id, ksm_id), 200);

        // check wether Alice's account has been added corresponding amount for different tokens.
        assert_eq!(
<<<<<<< HEAD
            <Test as Trait>::AssetTrait::get_account_asset(asud_id, &alice).available,
            9_750
        ); // get the user's balance for ausd
        assert_eq!(
            <Test as Trait>::AssetTrait::get_account_asset(dot_id, &alice).available,
            29_500
        ); // get the user's balance for dot
        assert_eq!(
            <Test as Trait>::AssetTrait::get_account_asset(ksm_id, &alice).available,
=======
            <Test as Config>::AssetTrait::get_account_asset(asud_id, &alice).balance,
            9_750
        ); // get the user's balance for ausd
        assert_eq!(
            <Test as Config>::AssetTrait::get_account_asset(dot_id, &alice).balance,
            29_500
        ); // get the user's balance for dot
        assert_eq!(
            <Test as Config>::AssetTrait::get_account_asset(ksm_id, &alice).balance,
>>>>>>> 0a2e79df
            29_800
        ); // get the user's balance for ksm

        // Below are the incorrect operations.

        // no such pool_id
        let pool_id = 1;
        let remover = Origin::signed(alice);
        assert_eq!(
            Swap::remove_assets_liquidity_given_shares_in(
                remover.clone(),
                pool_id,
                pool_amount_out
            ),
            Err(DispatchError::Module {
                index: 0,
                error: 0,
                message: Some("PoolNotExist")
            })
        );

        // pool status is false, thus it's not able to add liquidity in.
        let pool_id = 0;
        assert_ok!(Swap::set_pool_status(Origin::signed(alice), pool_id, false));
        assert_eq!(
            Swap::remove_assets_liquidity_given_shares_in(
                remover.clone(),
                pool_id,
                pool_amount_out
            ),
            Err(DispatchError::Module {
                index: 0,
                error: 1,
                message: Some("PoolNotActive")
            })
        );

        // bob not in the pool
        let bob = 2;
        assert_ok!(Swap::set_pool_status(Origin::signed(alice), pool_id, true));
        let remover = Origin::signed(bob);
        assert_eq!(
            Swap::remove_assets_liquidity_given_shares_in(
                remover.clone(),
                pool_id,
                pool_amount_out
            ),
            Err(DispatchError::Module {
                index: 0,
                error: 7,
                message: Some("UserNotInThePool")
            })
        );

        // Every time a user at least adds more than or equal to the MinimumAddedPoolTokenShares
        let pool_amount_out = 1;
        let remover = Origin::signed(alice);
        assert_ok!(Swap::set_pool_status(Origin::signed(alice), pool_id, true));
        assert_eq!(
            Swap::remove_assets_liquidity_given_shares_in(
                remover.clone(),
                pool_id,
                pool_amount_out
            ),
            Err(DispatchError::Module {
                index: 0,
                error: 5,
                message: Some("LessThanMinimumPassedInPoolTokenShares")
            })
        );

        // Every time a user at least adds more than or equal to the MinimumAddedPoolTokenShares
        let pool_amount_out = 1_000_000;
        assert_eq!(
            Swap::remove_assets_liquidity_given_shares_in(
                remover.clone(),
                pool_id,
                pool_amount_out
            ),
            Err(DispatchError::Module {
                index: 0,
                error: 3,
                message: Some("NotEnoughBalance")
            })
        );
    });
}

#[test]
fn swap_exact_in_should_work() {
    new_test_ext().execute_with(|| {
        // initialize a pool.
        initialize_pool_for_dispatches();

        let alice = 1;
        let bob = 2;
        let swapper = Origin::signed(bob);
        let pool_id = 0;
        let asud_id = 1;
        let dot_id = 2;
        let ksm_id = 4;

        let token_in_asset_id = asud_id;
        let token_out_asset_id = dot_id;
        let token_amount_in = 100;
        let min_token_amount_out = Some(1);
        assert_ok!(Swap::swap_exact_in(
            swapper,
            pool_id,
            token_in_asset_id,
            token_amount_in,
            min_token_amount_out,
            token_out_asset_id
        )); // Bob to swap 100 ausd for x amount of dot.

        // check whether the pool has added 100 ausd.
        assert_eq!(
            Swap::token_balances_in_pool(pool_id, token_in_asset_id),
            600
        );
        assert_eq!(
            Swap::token_balances_in_pool(pool_id, token_out_asset_id),
            917
        );
        assert_eq!(Swap::token_balances_in_pool(pool_id, ksm_id), 400);

        // check whether bob's account has been added and deducted with corresponding amounts.
        assert_eq!(
<<<<<<< HEAD
            <Test as Trait>::AssetTrait::get_account_asset(asud_id, &bob).available,
            999_900
        ); // get the user's balance for ausd
        assert_eq!(
            <Test as Trait>::AssetTrait::get_account_asset(dot_id, &bob).available,
            1_000_083
        ); // get the user's balance for dot
        assert_eq!(
            <Test as Trait>::AssetTrait::get_account_asset(ksm_id, &bob).available,
=======
            <Test as Config>::AssetTrait::get_account_asset(asud_id, &bob).balance,
            999_900
        ); // get the user's balance for ausd
        assert_eq!(
            <Test as Config>::AssetTrait::get_account_asset(dot_id, &bob).balance,
            1_000_083
        ); // get the user's balance for dot
        assert_eq!(
            <Test as Config>::AssetTrait::get_account_asset(ksm_id, &bob).balance,
>>>>>>> 0a2e79df
            1_000_000
        ); // get the user's balance for dot

        // Below are the incorrect operations.

        // token-in asset is the same as the token-out asset.
        let swapper = Origin::signed(bob);
        assert_eq!(
            Swap::swap_exact_in(
                swapper.clone(),
                pool_id,
                token_in_asset_id,
                token_amount_in,
                min_token_amount_out,
                token_in_asset_id
            ),
            Err(DispatchError::Module {
                index: 0,
                error: 8,
                message: Some("ForbidSameTokenSwap")
            })
        );

        //  When id changes to asset id in the later version, this test should work.
        let asset_id = 100;
        assert_eq!(
            Swap::swap_exact_in(
                swapper.clone(),
                pool_id,
                asset_id,
                token_amount_in,
                min_token_amount_out,
                token_in_asset_id
            ),
            Err(DispatchError::Module {
                index: 0,
                error: 2,
                message: Some("TokenNotExist")
            })
        );
        assert_eq!(
            Swap::swap_exact_in(
                swapper.clone(),
                pool_id,
                token_in_asset_id,
                token_amount_in,
                min_token_amount_out,
                asset_id
            ),
            Err(DispatchError::Module {
                index: 0,
                error: 2,
                message: Some("TokenNotExist")
            })
        );

        // no such pool_id
        let pool_id = 1;
        assert_eq!(
            Swap::swap_exact_in(
                swapper.clone(),
                pool_id,
                token_in_asset_id,
                token_amount_in,
                min_token_amount_out,
                token_out_asset_id
            ),
            Err(DispatchError::Module {
                index: 0,
                error: 0,
                message: Some("PoolNotExist")
            })
        );

        // pool status is false, thus it's not able to add liquidity in.
        let pool_id = 0;
        assert_ok!(Swap::set_pool_status(Origin::signed(alice), pool_id, false));
        assert_eq!(
            Swap::swap_exact_in(
                swapper.clone(),
                pool_id,
                token_in_asset_id,
                token_amount_in,
                min_token_amount_out,
                token_out_asset_id
            ),
            Err(DispatchError::Module {
                index: 0,
                error: 1,
                message: Some("PoolNotActive")
            })
        );

        // swap more than the user has
        let token_amount_in = 9_000_000;
        assert_ok!(Swap::set_pool_status(Origin::signed(alice), pool_id, true));
        assert_eq!(
            Swap::swap_exact_in(
                swapper.clone(),
                pool_id,
                token_in_asset_id,
                token_amount_in,
                min_token_amount_out,
                token_out_asset_id
            ),
            Err(DispatchError::Module {
                index: 0,
                error: 3,
                message: Some("NotEnoughBalance")
            })
        );

        // swap more than the pool size
        let token_amount_in = 800;
        assert_ok!(Swap::set_pool_status(Origin::signed(alice), pool_id, true));
        assert_eq!(
            Swap::swap_exact_in(
                swapper.clone(),
                pool_id,
                token_in_asset_id,
                token_amount_in,
                min_token_amount_out,
                token_out_asset_id
            ),
            Err(DispatchError::Module {
                index: 0,
                error: 10,
                message: Some("ExceedMaximumSwapInRatio")
            })
        );

        // less than the passed in minimum token out amount
        let min_token_amount_out = Some(500);
        let token_amount_in = 200;
        assert_eq!(
            Swap::swap_exact_in(
                swapper.clone(),
                pool_id,
                token_in_asset_id,
                token_amount_in,
                min_token_amount_out,
                token_out_asset_id
            ),
            Err(DispatchError::Module {
                index: 0,
                error: 11,
                message: Some("LessThanExpectedAmount")
            })
        );
    });
}

#[test]
fn swap_exact_out_should_work() {
    new_test_ext().execute_with(|| {
        // initialize a pool.
        initialize_pool_for_dispatches();

        let alice = 1;
        let bob = 2;
        let swapper = Origin::signed(bob);
        let pool_id = 0;
        let asud_id = 1;
        let dot_id = 2;
        let ksm_id = 4;

        let token_in_asset_id = asud_id;
        let token_out_asset_id = dot_id;
        let token_amount_out = 200;
        let max_token_amount_in = Some(1000);

        assert_ok!(Swap::swap_exact_out(
            swapper,
            pool_id,
            token_out_asset_id,
            token_amount_out,
            max_token_amount_in,
            token_in_asset_id
        )); // Bob to get 200 dot out from the pool.

        // check whether the pool has added 400 shares.
        assert_eq!(
            Swap::token_balances_in_pool(pool_id, token_out_asset_id),
            800
        );
        assert_eq!(
            Swap::token_balances_in_pool(pool_id, token_in_asset_id),
            562
        );
        assert_eq!(Swap::token_balances_in_pool(pool_id, ksm_id), 400);

        // check whether bob's account has been added and deducted with corresponding amounts.
        assert_eq!(
<<<<<<< HEAD
            <Test as Trait>::AssetTrait::get_account_asset(asud_id, &bob).available,
            999_938
        ); // get the user's balance for ausd
        assert_eq!(
            <Test as Trait>::AssetTrait::get_account_asset(dot_id, &bob).available,
            1_000_200
        ); // get the user's balance for dot
        assert_eq!(
            <Test as Trait>::AssetTrait::get_account_asset(ksm_id, &bob).available,
=======
            <Test as Config>::AssetTrait::get_account_asset(asud_id, &bob).balance,
            999_938
        ); // get the user's balance for ausd
        assert_eq!(
            <Test as Config>::AssetTrait::get_account_asset(dot_id, &bob).balance,
            1_000_200
        ); // get the user's balance for dot
        assert_eq!(
            <Test as Config>::AssetTrait::get_account_asset(ksm_id, &bob).balance,
>>>>>>> 0a2e79df
            1_000_000
        ); // get the user's balance for ksm

        // // Below are the incorrect operations.

        // token-in asset is the same as the token-out asset.
        let swapper = Origin::signed(bob);
        assert_eq!(
            Swap::swap_exact_out(
                swapper.clone(),
                pool_id,
                token_out_asset_id,
                token_amount_out,
                max_token_amount_in,
                token_out_asset_id
            ),
            Err(DispatchError::Module {
                index: 0,
                error: 8,
                message: Some("ForbidSameTokenSwap")
            })
        );

        //  When id changes to asset id in the later version, this test should work.
        let asset_id = 100;
        assert_eq!(
            Swap::swap_exact_out(
                swapper.clone(),
                pool_id,
                token_out_asset_id,
                token_amount_out,
                max_token_amount_in,
                asset_id
            ),
            Err(DispatchError::Module {
                index: 0,
                error: 2,
                message: Some("TokenNotExist")
            })
        );
        assert_eq!(
            Swap::swap_exact_out(
                swapper.clone(),
                pool_id,
                asset_id,
                token_amount_out,
                max_token_amount_in,
                token_in_asset_id
            ),
            Err(DispatchError::Module {
                index: 0,
                error: 2,
                message: Some("TokenNotExist")
            })
        );

        // no such pool_id
        let pool_id = 1;
        assert_eq!(
            Swap::swap_exact_out(
                swapper.clone(),
                pool_id,
                token_out_asset_id,
                token_amount_out,
                max_token_amount_in,
                token_in_asset_id
            ),
            Err(DispatchError::Module {
                index: 0,
                error: 0,
                message: Some("PoolNotExist")
            })
        );

        // pool status is false, thus it's not able to add liquidity in.
        let pool_id = 0;
        assert_ok!(Swap::set_pool_status(Origin::signed(alice), pool_id, false));
        assert_eq!(
            Swap::swap_exact_out(
                swapper.clone(),
                pool_id,
                token_out_asset_id,
                token_amount_out,
                max_token_amount_in,
                token_in_asset_id
            ),
            Err(DispatchError::Module {
                index: 0,
                error: 1,
                message: Some("PoolNotActive")
            })
        );

        // swap more than the pool size
        let token_amount_out = 2000;
        assert_ok!(Swap::set_pool_status(Origin::signed(alice), pool_id, true));
        assert_eq!(
            Swap::swap_exact_out(
                swapper.clone(),
                pool_id,
                token_out_asset_id,
                token_amount_out,
                max_token_amount_in,
                token_in_asset_id
            ),
            Err(DispatchError::Module {
                index: 0,
                error: 10,
                message: Some("ExceedMaximumSwapInRatio")
            })
        );

        // less than the passed in minimum token out amount
        let max_token_amount_in = Some(20);
        let token_amount_out = 400;
        assert_eq!(
            Swap::swap_exact_out(
                swapper.clone(),
                pool_id,
                token_out_asset_id,
                token_amount_out,
                max_token_amount_in,
                token_in_asset_id
            ),
            Err(DispatchError::Module {
                index: 0,
                error: 12,
                message: Some("BiggerThanExpectedAmount")
            })
        );

        // swap more than the user has
        let max_token_amount_in = Some(2000);
        let token_amount_out = 400;
        <Test as Config>::AssetTrait::asset_redeem(token_in_asset_id, &bob, 999_800); // destroy most of bob's ausd
        assert_eq!(
            Swap::swap_exact_out(
                swapper.clone(),
                pool_id,
                token_out_asset_id,
                token_amount_out,
                max_token_amount_in,
                token_in_asset_id
            ),
            Err(DispatchError::Module {
                index: 0,
                error: 3,
                message: Some("NotEnoughBalance")
            })
        );
    });
}

#[test]
fn claim_bonus_should_work() {
    new_test_ext().execute_with(|| {
        // create a pool and set it active.
        initialize_pool_for_dispatches();

        // Bob adds 200 shares liquidity to the pool
        let alice = 1;
        let bob = 2u64;
        let charlie = 3;
        let claimer = Origin::signed(bob);
        let pool_id = 0;
        let bnc_id = 0;
        let new_pool_token = 200; // Alice initial pool token amount is 1000. Bob want's to get 20% of that of Alice's.

        assert_ok!(Swap::add_liquidity_given_shares_in(
            claimer.clone(),
            pool_id,
            new_pool_token
        ));

        // fake a record in UserUnclaimedBonusInPool
        UserUnclaimedBonusInPool::<Test>::insert(bob, 0, (50, 1000));
        assert_eq!(Swap::user_unclaimed_bonus_in_pool(bob, 0), (50, 1000));

        // fake a record in DeductedBonusAmountInPool
        DeductedBonusAmountInPool::<Test>::insert(0, 500_000);
        assert_eq!(Swap::deducted_bonus_amount_in_pool(0), 500_000);

        run_to_block(5000);
        // claim bonus
        assert_ok!(Swap::claim_bonus(claimer.clone(), 0));
        // approx_eq!(f32, 23_148.15f32, f32::from_fixed(result), epsilon = 0.000_000_000_001);

        // check user's BNC account to see whether the amount issued is right.
<<<<<<< HEAD
        let result = <Test as Trait>::AssetTrait::get_account_asset(bnc_id, &bob).available;
=======
        let result =
            <Test as Config>::AssetTrait::get_account_asset(bnc_id, &bob).balance;
>>>>>>> 0a2e79df
        assert_eq!(result, 23_198u64);

        // Below are the incorrect operations.

        // no such pool_id
        let pool_id = 1;
        assert_eq!(
            Swap::claim_bonus(claimer.clone(), pool_id),
            Err(DispatchError::Module {
                index: 0,
                error: 0,
                message: Some("PoolNotExist")
            })
        );

        // pool status is false, thus it's not able to add liquidity in.
        let pool_id = 0;
        assert_ok!(Swap::set_pool_status(Origin::signed(alice), pool_id, false));
        assert_eq!(
            Swap::claim_bonus(claimer.clone(), pool_id),
            Err(DispatchError::Module {
                index: 0,
                error: 1,
                message: Some("PoolNotActive")
            })
        );

        // charlie doesn't have pool token in pool 0.
        assert_ok!(Swap::set_pool_status(Origin::signed(alice), pool_id, true));
        assert_eq!(
            Swap::claim_bonus(Origin::signed(charlie), pool_id),
            Err(DispatchError::Module {
                index: 0,
                error: 7,
                message: Some("UserNotInThePool")
            })
        );
    });
}

#[test]
fn set_swap_fee_should_work() {
    new_test_ext().execute_with(|| {
        // create a pool and set it active.
        initialize_pool_for_dispatches();

        let alice = 1;
        let bob = 2;
        let setter = Origin::signed(alice);
        let pool_id = 0;
        let new_swap_fee = 10_000;

        assert_ok!(Swap::set_swap_fee(setter, pool_id, new_swap_fee));
        // check if the pool has new swap fee rate
        assert_eq!(Swap::pools(pool_id).swap_fee_rate, new_swap_fee);

        // Below are the incorrect operations.
        // bob is not the owner of the pool.
        assert_eq!(
            Swap::set_swap_fee(Origin::signed(bob), pool_id, new_swap_fee),
            Err(DispatchError::Module {
                index: 0,
                error: 16,
                message: Some("NotPoolOwner")
            })
        );

        // swap fee rate exceed maximum limit.
        let new_swap_fee = 1_000_000;
        let setter = Origin::signed(alice);
        assert_eq!(
            Swap::set_swap_fee(setter.clone(), pool_id, new_swap_fee),
            Err(DispatchError::Module {
                index: 0,
                error: 15,
                message: Some("FeeRateExceedMaximumLimit")
            })
        );

        // swap fee rate exceed minimum limit.
        let new_swap_fee = 0;
        let setter = Origin::signed(alice);
        assert_eq!(
            Swap::set_swap_fee(setter.clone(), pool_id, new_swap_fee),
            Err(DispatchError::Module {
                index: 0,
                error: 14,
                message: Some("FeeRateExceedMinimumLimit")
            })
        );
    });
}<|MERGE_RESOLUTION|>--- conflicted
+++ resolved
@@ -26,1951 +26,1768 @@
 use node_primitives::TokenType;
 
 fn initialize_pool_for_dispatches() {
-    // initialize token asset types.
-    assert_ok!(Assets::create(
-        Origin::root(),
-        b"BNC".to_vec(),
-        18,
-        TokenType::Stable
-    )); // Asset Id 0
-    assert_ok!(Assets::create(
-        Origin::root(),
-        b"aUSD".to_vec(),
-        18,
-        TokenType::Stable
-    )); // Asset Id 1
-    assert_ok!(Assets::create_pair(Origin::root(), b"DOT".to_vec(), 18)); // Asset Id id 2,3
-    assert_ok!(Assets::create_pair(Origin::root(), b"KSM".to_vec(), 18)); // Asset Id id 4,5
-    assert_ok!(Assets::create_pair(Origin::root(), b"EOS".to_vec(), 18)); // Asset Id id 6,7
-    assert_ok!(Assets::create_pair(Origin::root(), b"IOST".to_vec(), 18)); // Asset Id id 8,9
-
-    // initialize some parameters used to dispatch the create_pool call.
-    let alice = 1;
-    let bob = 2;
-    let asud_id = 1;
-    let dot_id = 2;
-    let ksm_id = 4;
-
-    // issue tokens to Alice's account.
-    assert_ok!(Assets::issue(Origin::root(), asud_id, alice, 10_000));
-    assert_ok!(Assets::issue(Origin::root(), dot_id, alice, 30_000));
-    assert_ok!(Assets::issue(Origin::root(), ksm_id, alice, 30_000));
-
-    // issue tokens to Bob's account.
-    assert_ok!(Assets::issue(Origin::root(), asud_id, bob, 1_000_000));
-    assert_ok!(Assets::issue(Origin::root(), dot_id, bob, 1_000_000));
-    assert_ok!(Assets::issue(Origin::root(), ksm_id, bob, 1_000_000));
-
-    // initialize the parameters for create_pool.
-    let creator = Origin::signed(alice);
-    let swap_fee_rate = 5_000;
-
-    let vec_node_1 = PoolCreateTokenDetails {
-        token_id: asud_id,
-        token_balance: 500,
-        token_weight: 20,
-    };
-
-    let vec_node_2 = PoolCreateTokenDetails {
-        token_id: dot_id,
-        token_balance: 1_000,
-        token_weight: 40,
-    };
-
-    let vec_node_3 = PoolCreateTokenDetails {
-        token_id: ksm_id,
-        token_balance: 400,
-        token_weight: 40,
-    };
-
-<<<<<<< HEAD
-    let token_for_pool_vec: Vec<
-        PoolCreateTokenDetails<
-            <Test as Trait>::AssetId,
-            <Test as Trait>::Balance,
-            <Test as Trait>::PoolWeight,
-        >,
-    > = vec![vec_node_1, vec_node_2, vec_node_3];
-=======
-    let token_for_pool_vec: Vec<PoolCreateTokenDetails<
-        <Test as Config>::AssetId,
-        <Test as Config>::Balance,
-        <Test as Config>::PoolWeight>,
-    > =
-        vec![vec_node_1, vec_node_2, vec_node_3];
->>>>>>> 0a2e79df
-    run_to_block(2); // set the block number to 2.
-                     // Dispatch the create_pool call to create a new pool.
-    assert_ok!(Swap::create_pool(
-        creator.clone(),
-        swap_fee_rate,
-        token_for_pool_vec
-    ));
-
-    let pool_id = 0;
-    let new_status = true;
-    assert_ok!(Swap::set_pool_status(creator.clone(), pool_id, new_status));
+	// initialize token asset types.
+	assert_ok!(Assets::create(
+		Origin::root(),
+		b"BNC".to_vec(),
+		18,
+		TokenType::Stable
+	)); // Asset Id 0
+	assert_ok!(Assets::create(
+		Origin::root(),
+		b"aUSD".to_vec(),
+		18,
+		TokenType::Stable
+	)); // Asset Id 1
+	assert_ok!(Assets::create_pair(Origin::root(), b"DOT".to_vec(), 18)); // Asset Id id 2,3
+	assert_ok!(Assets::create_pair(Origin::root(), b"KSM".to_vec(), 18)); // Asset Id id 4,5
+	assert_ok!(Assets::create_pair(Origin::root(), b"EOS".to_vec(), 18)); // Asset Id id 6,7
+	assert_ok!(Assets::create_pair(Origin::root(), b"IOST".to_vec(), 18)); // Asset Id id 8,9
+
+	// initialize some parameters used to dispatch the create_pool call.
+	let alice = 1;
+	let bob = 2;
+	let asud_id = 1;
+	let dot_id = 2;
+	let ksm_id = 4;
+
+	// issue tokens to Alice's account.
+	assert_ok!(Assets::issue(Origin::root(), asud_id, alice, 10_000));
+	assert_ok!(Assets::issue(Origin::root(), dot_id, alice, 30_000));
+	assert_ok!(Assets::issue(Origin::root(), ksm_id, alice, 30_000));
+
+	// issue tokens to Bob's account.
+	assert_ok!(Assets::issue(Origin::root(), asud_id, bob, 1_000_000));
+	assert_ok!(Assets::issue(Origin::root(), dot_id, bob, 1_000_000));
+	assert_ok!(Assets::issue(Origin::root(), ksm_id, bob, 1_000_000));
+
+	// initialize the parameters for create_pool.
+	let creator = Origin::signed(alice);
+	let swap_fee_rate = 5_000;
+
+	let vec_node_1 = PoolCreateTokenDetails {
+		token_id: asud_id,
+		token_balance: 500,
+		token_weight: 20,
+	};
+
+	let vec_node_2 = PoolCreateTokenDetails {
+		token_id: dot_id,
+		token_balance: 1_000,
+		token_weight: 40,
+	};
+
+	let vec_node_3 = PoolCreateTokenDetails {
+		token_id: ksm_id,
+		token_balance: 400,
+		token_weight: 40,
+	};
+
+	let token_for_pool_vec: Vec<PoolCreateTokenDetails<
+		<Test as Config>::AssetId,
+		<Test as Config>::Balance,
+		<Test as Config>::PoolWeight>,
+	> =
+		vec![vec_node_1, vec_node_2, vec_node_3];
+	run_to_block(2); // set the block number to 2.
+					 // Dispatch the create_pool call to create a new pool.
+	assert_ok!(Swap::create_pool(
+		creator.clone(),
+		swap_fee_rate,
+		token_for_pool_vec
+	));
+
+	let pool_id = 0;
+	let new_status = true;
+	assert_ok!(Swap::set_pool_status(creator.clone(), pool_id, new_status));
 }
 
 #[test]
 fn convert_float_should_work() {
-    let fixed_in = FixedI128::<extra::U64>::from_num(8);
-
-    let result = Swap::convert_float(fixed_in);
-    assert!(result.is_ok());
-    assert_eq!(8, result.unwrap());
+	let fixed_in = FixedI128::<extra::U64>::from_num(8);
+
+	let result = Swap::convert_float(fixed_in);
+	assert!(result.is_ok());
+	assert_eq!(8, result.unwrap());
 }
 
 #[test]
 fn weight_ratio_should_work() {
-    let upper = 100u64;
-    let down = 1000u64;
-
-    let weight_ratio = Swap::weight_ratio(upper, down);
-    assert!(weight_ratio.is_ok());
-    approx_eq!(
-        f32,
-        0.1f32,
-        f32::from_fixed(weight_ratio.unwrap()),
-        epsilon = 0.000_000_000_001
-    );
+	let upper = 100u64;
+	let down = 1000u64;
+
+	let weight_ratio = Swap::weight_ratio(upper, down);
+	assert!(weight_ratio.is_ok());
+	approx_eq!(
+		f32,
+		0.1f32,
+		f32::from_fixed(weight_ratio.unwrap()),
+		epsilon = 0.000_000_000_001
+	);
 }
 
 #[test]
 fn calculate_out_given_in_should_work() {
-    let token_balance_in = 1_000_000;
-    let token_weight_in = 20_000;
-    let token_amount_in = 1_000;
-    let token_balance_out = 50_000_000;
-    let token_weight_out = 40_000;
-    let swap_fee = 5_000;
-
-    let target = 6_450_675.3_655f32;
-    let to_buy = Swap::calculate_out_given_in(
-        token_balance_in,
-        token_weight_in,
-        token_amount_in,
-        token_balance_out,
-        token_weight_out,
-        swap_fee,
-    );
-    assert!(to_buy.is_ok());
-
-    let to_buy = to_buy.map(f32::from_fixed).unwrap();
-    approx_eq!(f32, target, to_buy, epsilon = 0.000_000_000_001);
+	let token_balance_in = 1_000_000;
+	let token_weight_in = 20_000;
+	let token_amount_in = 1_000;
+	let token_balance_out = 50_000_000;
+	let token_weight_out = 40_000;
+	let swap_fee = 5_000;
+
+	let target = 6_450_675.3_655f32;
+	let to_buy = Swap::calculate_out_given_in(
+		token_balance_in,
+		token_weight_in,
+		token_amount_in,
+		token_balance_out,
+		token_weight_out,
+		swap_fee,
+	);
+	assert!(to_buy.is_ok());
+
+	let to_buy = to_buy.map(f32::from_fixed).unwrap();
+	approx_eq!(f32, target, to_buy, epsilon = 0.000_000_000_001);
 }
 
 #[test]
 fn create_pool_should_work() {
-    new_test_ext().execute_with(|| {
-        // initialize some parameters used to dispatch the create_pool call.
-        let alice = 1;
-        let asud_id = 1;
-        let dot_id = 2;
-        let ksm_id = 4;
-
-        // initialize token asset types.
-        assert_ok!(Assets::create(
-            Origin::root(),
-            b"BNC".to_vec(),
-            18,
-            TokenType::Stable
-        )); // Asset Id 0
-        assert_ok!(Assets::create(
-            Origin::root(),
-            b"aUSD".to_vec(),
-            18,
-            TokenType::Stable
-        )); // Asset Id 1
-        assert_ok!(Assets::create_pair(Origin::root(), b"DOT".to_vec(), 18)); // Asset Id id 2,3
-        assert_ok!(Assets::create_pair(Origin::root(), b"KSM".to_vec(), 18)); // Asset Id id 4,5
-        assert_ok!(Assets::create_pair(Origin::root(), b"EOS".to_vec(), 18)); // Asset Id id 6,7
-        assert_ok!(Assets::create_pair(Origin::root(), b"IOST".to_vec(), 18)); // Asset Id id 8,9
-
-        // issue tokens to Alice's account.
-        assert_ok!(Assets::issue(Origin::root(), asud_id, alice, 10_000));
-        assert_ok!(Assets::issue(Origin::root(), dot_id, alice, 30_000));
-        assert_ok!(Assets::issue(Origin::root(), ksm_id, alice, 30_000));
-
-        // initialize the parameters for create_pool.
-        let creator = Origin::signed(alice);
-        let swap_fee_rate = 5_000;
-
-        let vec_node_1 = PoolCreateTokenDetails {
-            token_id: asud_id,
-            token_balance: 500,
-            token_weight: 20,
-        };
-
-        let vec_node_2 = PoolCreateTokenDetails {
-            token_id: dot_id,
-            token_balance: 1_000,
-            token_weight: 40,
-        };
-
-        let vec_node_3 = PoolCreateTokenDetails {
-            token_id: ksm_id,
-            token_balance: 400,
-            token_weight: 40,
-        };
-
-<<<<<<< HEAD
-        let token_for_pool_vec: Vec<
-            PoolCreateTokenDetails<
-                <Test as Trait>::AssetId,
-                <Test as Trait>::Balance,
-                <Test as Trait>::PoolWeight,
-            >,
-        > = vec![vec_node_1.clone(), vec_node_2.clone(), vec_node_3.clone()];
-=======
-        let token_for_pool_vec: Vec<PoolCreateTokenDetails<
-            <Test as Config>::AssetId,
-            <Test as Config>::Balance,
-            <Test as Config>::PoolWeight>,
-        > =
-            vec![vec_node_1.clone(), vec_node_2.clone(), vec_node_3.clone()];
->>>>>>> 0a2e79df
-        run_to_block(2); // set the block number to 2.
-
-        // Dispatch the create_pool call to create a new pool.
-        assert_ok!(Swap::create_pool(
-            creator,
-            swap_fee_rate,
-            token_for_pool_vec
-        ));
-
-        // validate the value of storage Pools.
-        let result = Swap::pools(0);
-        assert_eq!(result.owner, alice); // Validate that the pool owner is Alice.
-        assert_eq!(result.swap_fee_rate, 5_000); // Validate the swap fee is 5000.
-        assert_eq!(result.active, false); // Validate the initial value of pool state is inactive.
-
-        // validate the value of storage TokenWeightsInPool.
-        assert_eq!(Swap::token_weights_in_pool(0, asud_id), 20_000); // the weight of ausd token
-        assert_eq!(Swap::token_weights_in_pool(0, dot_id), 40_000); // the weight of dot token
-        assert_eq!(Swap::token_weights_in_pool(0, ksm_id), 40_000); // the weight of ksm token
-
-        // validate the value of storage TokenBalancesInPool.
-        assert_eq!(Swap::token_balances_in_pool(0, asud_id), 500); // the balance of ausd token
-        assert_eq!(Swap::token_balances_in_pool(0, dot_id), 1_000); // the balance of dot token
-        assert_eq!(Swap::token_balances_in_pool(0, ksm_id), 400); // the balance of ksm token
-
-        // validate the value of storage PoolTokensInPool.
-        assert_eq!(Swap::pool_tokens_in_pool(0), 1_000); // the pool token balance of pool 0
-
-        // validate the value of storage UserPoolTokensInPool.
-        assert_eq!(Swap::user_pool_tokens_in_pool(alice, 0), 1_000); // the pool token balance of alice in pool 0
-
-        // validate the value of storage UserUnclaimedBonusInPool.
-        assert_eq!(Swap::user_unclaimed_bonus_in_pool(alice, 0), (0, 2));
-
-        // validate the value of storage DeductedBonusAmountInPool.
-        assert_eq!(Swap::deducted_bonus_amount_in_pool(0), 0); // the deducted bonus amount of pool 0.
-
-        // Below are the incorrect operations.
-        let bob = 2;
-        let creator = Origin::signed(bob);
-
-        // issue tokens to Alice's account.
-        assert_ok!(Assets::issue(Origin::root(), asud_id, alice, 10_000));
-        assert_ok!(Assets::issue(Origin::root(), dot_id, alice, 30_000));
-        assert_ok!(Assets::issue(Origin::root(), ksm_id, alice, 30_000));
-
-        // swap fee rate exceeds 100%.
-        let swap_fee_rate = 500_000;
-<<<<<<< HEAD
-        let token_for_pool_vec: Vec<
-            PoolCreateTokenDetails<
-                <Test as Trait>::AssetId,
-                <Test as Trait>::Balance,
-                <Test as Trait>::PoolWeight,
-            >,
-        > = vec![vec_node_1.clone(), vec_node_2.clone(), vec_node_3.clone()];
-=======
-        let token_for_pool_vec: Vec<PoolCreateTokenDetails<
-            <Test as Config>::AssetId,
-            <Test as Config>::Balance,
-            <Test as Config>::PoolWeight>,
-        > =
-            vec![vec_node_1.clone(), vec_node_2.clone(), vec_node_3.clone()];
->>>>>>> 0a2e79df
-        assert_eq!(
-            Swap::create_pool(creator.clone(), swap_fee_rate, token_for_pool_vec),
-            Err(DispatchError::Module {
-                index: 0,
-                error: 15,
-                message: Some("FeeRateExceedMaximumLimit")
-            })
-        );
-
-        // swap fee rate is below 0%.
-        let swap_fee_rate = 0;
-<<<<<<< HEAD
-        let token_for_pool_vec: Vec<
-            PoolCreateTokenDetails<
-                <Test as Trait>::AssetId,
-                <Test as Trait>::Balance,
-                <Test as Trait>::PoolWeight,
-            >,
-        > = vec![vec_node_1.clone(), vec_node_2.clone(), vec_node_3.clone()];
-=======
-        let token_for_pool_vec: Vec<PoolCreateTokenDetails<
-            <Test as Config>::AssetId,
-            <Test as Config>::Balance,
-            <Test as Config>::PoolWeight>,
-        > =
-            vec![vec_node_1.clone(), vec_node_2.clone(), vec_node_3.clone()];
->>>>>>> 0a2e79df
-        assert_eq!(
-            Swap::create_pool(creator.clone(), swap_fee_rate, token_for_pool_vec),
-            Err(DispatchError::Module {
-                index: 0,
-                error: 14,
-                message: Some("FeeRateExceedMinimumLimit")
-            })
-        );
-
-        // the length of the vector is 9, which exceeds the biggest supported token number in the pool.
-<<<<<<< HEAD
-        let swap_fee_rate = 10_000;
-        let token_for_pool_vec: Vec<
-            PoolCreateTokenDetails<
-                <Test as Trait>::AssetId,
-                <Test as Trait>::Balance,
-                <Test as Trait>::PoolWeight,
-            >,
-=======
-        let swap_fee_rate = 1_000;
-        let token_for_pool_vec: Vec<PoolCreateTokenDetails<
-            <Test as Config>::AssetId,
-            <Test as Config>::Balance,
-            <Test as Config>::PoolWeight>,
->>>>>>> 0a2e79df
-        > = vec![
-            vec_node_1.clone(),
-            vec_node_1.clone(),
-            vec_node_1.clone(),
-            vec_node_1.clone(),
-            vec_node_1.clone(),
-            vec_node_1.clone(),
-            vec_node_1.clone(),
-            vec_node_1.clone(),
-            vec_node_1.clone(),
-        ];
-        assert_eq!(
-            Swap::create_pool(creator.clone(), swap_fee_rate, token_for_pool_vec),
-            Err(DispatchError::Module {
-                index: 0,
-                error: 6,
-                message: Some("TooManyTokensToPool")
-            })
-        );
-
-        // validate the tokens used in creating a pool exist. Right now it doesn't work for the type Asset Id.
-        // When id changes to asset id in the later version, this test should work.
-<<<<<<< HEAD
-        let vec_node_4 = PoolCreateTokenDetails {
-            token_id: 78,
-            token_balance: 400,
-            token_weight: 40,
-        };
-        let swap_fee_rate = 10_000;
-        let token_for_pool_vec: Vec<
-            PoolCreateTokenDetails<
-                <Test as Trait>::AssetId,
-                <Test as Trait>::Balance,
-                <Test as Trait>::PoolWeight,
-            >,
-        > = vec![
-            vec_node_1.clone(),
-            vec_node_2.clone(),
-            vec_node_3.clone(),
-            vec_node_4.clone(),
-        ];
-        assert_eq!(
-            Swap::create_pool(Origin::signed(alice), swap_fee_rate, token_for_pool_vec),
-            Err(DispatchError::Module {
-                index: 0,
-                error: 2,
-                message: Some("TokenNotExist")
-            })
-        );
-=======
-        // let vec_node_4 = PoolCreateTokenDetails::<<Test as Config>::Balance, <Test as Config>::PoolWeight> {
-        // 	token_id: TokenSymbol::from(78),
-        // 	token_balance: 400,
-        // 	token_weight: 40,
-        // };
-        // let swap_fee_rate = 1_000;
-        // let token_for_pool_vec: Vec<PoolCreateTokenDetails<Test>> =
-        // vec![vec_node_1.clone(), vec_node_2.clone(), vec_node_3.clone(), vec_node_4.clone()] ;
-        // assert_eq!(Swap::create_pool(creator.clone(), swap_fee_rate, token_for_pool_vec),
-        // Err(DispatchError::Module { index: 0, error: 6, message: Some("TokenNotExist") }));
->>>>>>> 0a2e79df
-
-        // validate token amount used to create a pool must be bigger than zero.
-        let vec_node_4 = PoolCreateTokenDetails {
-            token_id: dot_id,
-            token_balance: 0,
-            token_weight: 40,
-        };
-        let swap_fee_rate = 10_000;
-        assert_ok!(Assets::issue(Origin::root(), asud_id, bob, 1_000));
-        assert_ok!(Assets::issue(Origin::root(), dot_id, bob, 100));
-<<<<<<< HEAD
-        let token_for_pool_vec: Vec<
-            PoolCreateTokenDetails<
-                <Test as Trait>::AssetId,
-                <Test as Trait>::Balance,
-                <Test as Trait>::PoolWeight,
-            >,
-        > = vec![vec_node_1.clone(), vec_node_4.clone()];
-=======
-        let token_for_pool_vec: Vec<PoolCreateTokenDetails<
-            <Test as Config>::AssetId,
-            <Test as Config>::Balance,
-            <Test as Config>::PoolWeight>,
-        > =
-            vec![vec_node_1.clone(), vec_node_4.clone()];
->>>>>>> 0a2e79df
-        assert_eq!(
-            Swap::create_pool(creator.clone(), swap_fee_rate, token_for_pool_vec),
-            Err(DispatchError::Module {
-                index: 0,
-                error: 13,
-                message: Some("AmountBelowZero")
-            })
-        );
-
-        // validate token amount used to create a pool must not exceed user's balance.
-        let vec_node_4 = PoolCreateTokenDetails {
-            token_id: dot_id,
-            token_balance: 1_000,
-            token_weight: 40,
-        };
-        let swap_fee_rate = 10_000;
-        assert_ok!(Assets::issue(Origin::root(), asud_id, bob, 1_000));
-        assert_ok!(Assets::issue(Origin::root(), dot_id, bob, 100));
-<<<<<<< HEAD
-        let token_for_pool_vec: Vec<
-            PoolCreateTokenDetails<
-                <Test as Trait>::AssetId,
-                <Test as Trait>::Balance,
-                <Test as Trait>::PoolWeight,
-            >,
-        > = vec![vec_node_1.clone(), vec_node_4.clone()];
-=======
-        let token_for_pool_vec: Vec<PoolCreateTokenDetails<
-            <Test as Config>::AssetId,
-            <Test as Config>::Balance,
-            <Test as Config>::PoolWeight>,
-        > =
-            vec![vec_node_1.clone(), vec_node_4.clone()];
->>>>>>> 0a2e79df
-        assert_eq!(
-            Swap::create_pool(creator.clone(), swap_fee_rate, token_for_pool_vec),
-            Err(DispatchError::Module {
-                index: 0,
-                error: 3,
-                message: Some("NotEnoughBalance")
-            })
-        );
-    });
+	new_test_ext().execute_with(|| {
+		// initialize some parameters used to dispatch the create_pool call.
+		let alice = 1;
+		let asud_id = 1;
+		let dot_id = 2;
+		let ksm_id = 4;
+
+		// initialize token asset types.
+		assert_ok!(Assets::create(
+			Origin::root(),
+			b"BNC".to_vec(),
+			18,
+			TokenType::Stable
+		)); // Asset Id 0
+		assert_ok!(Assets::create(
+			Origin::root(),
+			b"aUSD".to_vec(),
+			18,
+			TokenType::Stable
+		)); // Asset Id 1
+		assert_ok!(Assets::create_pair(Origin::root(), b"DOT".to_vec(), 18)); // Asset Id id 2,3
+		assert_ok!(Assets::create_pair(Origin::root(), b"KSM".to_vec(), 18)); // Asset Id id 4,5
+		assert_ok!(Assets::create_pair(Origin::root(), b"EOS".to_vec(), 18)); // Asset Id id 6,7
+		assert_ok!(Assets::create_pair(Origin::root(), b"IOST".to_vec(), 18)); // Asset Id id 8,9
+
+		// issue tokens to Alice's account.
+		assert_ok!(Assets::issue(Origin::root(), asud_id, alice, 10_000));
+		assert_ok!(Assets::issue(Origin::root(), dot_id, alice, 30_000));
+		assert_ok!(Assets::issue(Origin::root(), ksm_id, alice, 30_000));
+
+		// initialize the parameters for create_pool.
+		let creator = Origin::signed(alice);
+		let swap_fee_rate = 5_000;
+
+		let vec_node_1 = PoolCreateTokenDetails {
+			token_id: asud_id,
+			token_balance: 500,
+			token_weight: 20,
+		};
+
+		let vec_node_2 = PoolCreateTokenDetails {
+			token_id: dot_id,
+			token_balance: 1_000,
+			token_weight: 40,
+		};
+
+		let vec_node_3 = PoolCreateTokenDetails {
+			token_id: ksm_id,
+			token_balance: 400,
+			token_weight: 40,
+		};
+
+		let token_for_pool_vec: Vec<PoolCreateTokenDetails<
+			<Test as Config>::AssetId,
+			<Test as Config>::Balance,
+			<Test as Config>::PoolWeight>,
+		> =
+			vec![vec_node_1.clone(), vec_node_2.clone(), vec_node_3.clone()];
+		run_to_block(2); // set the block number to 2.
+
+		// Dispatch the create_pool call to create a new pool.
+		assert_ok!(Swap::create_pool(
+			creator,
+			swap_fee_rate,
+			token_for_pool_vec
+		));
+
+		// validate the value of storage Pools.
+		let result = Swap::pools(0);
+		assert_eq!(result.owner, alice); // Validate that the pool owner is Alice.
+		assert_eq!(result.swap_fee_rate, 5_000); // Validate the swap fee is 5000.
+		assert_eq!(result.active, false); // Validate the initial value of pool state is inactive.
+
+		// validate the value of storage TokenWeightsInPool.
+		assert_eq!(Swap::token_weights_in_pool(0, asud_id), 20_000); // the weight of aUSD token
+		assert_eq!(Swap::token_weights_in_pool(0, dot_id), 40_000); // the weight of dot token
+		assert_eq!(Swap::token_weights_in_pool(0, ksm_id), 40_000); // the weight of ksm token
+
+		// validate the value of storage TokenBalancesInPool.
+		assert_eq!(Swap::token_balances_in_pool(0, asud_id), 500); // the balance of aUSD token
+		assert_eq!(Swap::token_balances_in_pool(0, dot_id), 1_000); // the balance of dot token
+		assert_eq!(Swap::token_balances_in_pool(0, ksm_id), 400); // the balance of ksm token
+
+		// validate the value of storage PoolTokensInPool.
+		assert_eq!(Swap::pool_tokens_in_pool(0), 1_000); // the pool token balance of pool 0
+
+		// validate the value of storage UserPoolTokensInPool.
+		assert_eq!(Swap::user_pool_tokens_in_pool(alice, 0), 1_000); // the pool token balance of alice in pool 0
+
+		// validate the value of storage UserUnclaimedBonusInPool.
+		assert_eq!(Swap::user_unclaimed_bonus_in_pool(alice, 0), (0, 2));
+
+		// validate the value of storage DeductedBonusAmountInPool.
+		assert_eq!(Swap::deducted_bonus_amount_in_pool(0), 0); // the deducted bonus amount of pool 0.
+
+		// Below are the incorrect operations.
+		let bob = 2;
+		let creator = Origin::signed(bob);
+
+		// issue tokens to Alice's account.
+		assert_ok!(Assets::issue(Origin::root(), asud_id, alice, 10_000));
+		assert_ok!(Assets::issue(Origin::root(), dot_id, alice, 30_000));
+		assert_ok!(Assets::issue(Origin::root(), ksm_id, alice, 30_000));
+
+		// swap fee rate exceeds 100%.
+		let swap_fee_rate = 500_000;
+		let token_for_pool_vec: Vec<PoolCreateTokenDetails<
+			<Test as Config>::AssetId,
+			<Test as Config>::Balance,
+			<Test as Config>::PoolWeight>,
+		> =
+			vec![vec_node_1.clone(), vec_node_2.clone(), vec_node_3.clone()];
+		assert_eq!(
+			Swap::create_pool(creator.clone(), swap_fee_rate, token_for_pool_vec),
+			Err(DispatchError::Module {
+				index: 0,
+				error: 15,
+				message: Some("FeeRateExceedMaximumLimit")
+			})
+		);
+
+		// swap fee rate is below 0%.
+		let swap_fee_rate = 0;
+		let token_for_pool_vec: Vec<PoolCreateTokenDetails<
+			<Test as Config>::AssetId,
+			<Test as Config>::Balance,
+			<Test as Config>::PoolWeight>,
+		> =
+			vec![vec_node_1.clone(), vec_node_2.clone(), vec_node_3.clone()];
+		assert_eq!(
+			Swap::create_pool(creator.clone(), swap_fee_rate, token_for_pool_vec),
+			Err(DispatchError::Module {
+				index: 0,
+				error: 14,
+				message: Some("FeeRateExceedMinimumLimit")
+			})
+		);
+
+		// the length of the vector is 9, which exceeds the biggest supported token number in the pool.
+		let swap_fee_rate = 1_000;
+		let token_for_pool_vec: Vec<PoolCreateTokenDetails<
+			<Test as Config>::AssetId,
+			<Test as Config>::Balance,
+			<Test as Config>::PoolWeight>,
+		> = vec![
+			vec_node_1.clone(),
+			vec_node_1.clone(),
+			vec_node_1.clone(),
+			vec_node_1.clone(),
+			vec_node_1.clone(),
+			vec_node_1.clone(),
+			vec_node_1.clone(),
+			vec_node_1.clone(),
+			vec_node_1.clone(),
+		];
+		assert_eq!(
+			Swap::create_pool(creator.clone(), swap_fee_rate, token_for_pool_vec),
+			Err(DispatchError::Module {
+				index: 0,
+				error: 6,
+				message: Some("TooManyTokensToPool")
+			})
+		);
+
+		// validate the tokens used in creating a pool exist. Right now it doesn't work for the type Asset Id.
+		// When id changes to asset id in the later version, this test should work.
+		// let vec_node_4 = PoolCreateTokenDetails::<<Test as Config>::Balance, <Test as Config>::PoolWeight> {
+		// 	token_id: TokenSymbol::from(78),
+		// 	token_balance: 400,
+		// 	token_weight: 40,
+		// };
+		// let swap_fee_rate = 1_000;
+		// let token_for_pool_vec: Vec<PoolCreateTokenDetails<Test>> =
+		// vec![vec_node_1.clone(), vec_node_2.clone(), vec_node_3.clone(), vec_node_4.clone()] ;
+		// assert_eq!(Swap::create_pool(creator.clone(), swap_fee_rate, token_for_pool_vec),
+		// Err(DispatchError::Module { index: 0, error: 6, message: Some("TokenNotExist") }));
+
+		// validate token amount used to create a pool must be bigger than zero.
+		let vec_node_4 = PoolCreateTokenDetails {
+			token_id: dot_id,
+			token_balance: 0,
+			token_weight: 40,
+		};
+		let swap_fee_rate = 10_000;
+		assert_ok!(Assets::issue(Origin::root(), asud_id, bob, 1_000));
+		assert_ok!(Assets::issue(Origin::root(), dot_id, bob, 100));
+		let token_for_pool_vec: Vec<PoolCreateTokenDetails<
+			<Test as Config>::AssetId,
+			<Test as Config>::Balance,
+			<Test as Config>::PoolWeight>,
+		> =
+			vec![vec_node_1.clone(), vec_node_4.clone()];
+		assert_eq!(
+			Swap::create_pool(creator.clone(), swap_fee_rate, token_for_pool_vec),
+			Err(DispatchError::Module {
+				index: 0,
+				error: 13,
+				message: Some("AmountBelowZero")
+			})
+		);
+
+		// validate token amount used to create a pool must not exceed user's balance.
+		let vec_node_4 = PoolCreateTokenDetails {
+			token_id: dot_id,
+			token_balance: 1_000,
+			token_weight: 40,
+		};
+		let swap_fee_rate = 10_000;
+		assert_ok!(Assets::issue(Origin::root(), asud_id, bob, 1_000));
+		assert_ok!(Assets::issue(Origin::root(), dot_id, bob, 100));
+		let token_for_pool_vec: Vec<PoolCreateTokenDetails<
+			<Test as Config>::AssetId,
+			<Test as Config>::Balance,
+			<Test as Config>::PoolWeight>,
+		> =
+			vec![vec_node_1.clone(), vec_node_4.clone()];
+		assert_eq!(
+			Swap::create_pool(creator.clone(), swap_fee_rate, token_for_pool_vec),
+			Err(DispatchError::Module {
+				index: 0,
+				error: 3,
+				message: Some("NotEnoughBalance")
+			})
+		);
+	});
 }
 
 #[test]
 fn add_liquidity_given_shares_in_should_work() {
-    new_test_ext().execute_with(|| {
-        // initialize a pool.
-        initialize_pool_for_dispatches();
-
-        let alice = 1;
-        let bob = 2;
-        let creator = Origin::signed(bob);
-        let pool_id = 0;
-        let new_pool_token = 200; // Alice initial pool token amount is 1000. Bob want's to get 20% of that of Alice's.
-
-        let asud_id = 1;
-        let dot_id = 2;
-        let ksm_id = 4;
-
-        assert_ok!(Swap::add_liquidity_given_shares_in(
-            creator,
-            pool_id,
-            new_pool_token
-        )); // Bob to get 200 share in the pool.
-
-        // check whether the pool has added 200 shares.]
-        assert_eq!(Swap::pool_tokens_in_pool(pool_id), 1_200);
-
-        // check wether bob has got 200 shares of pool.
-        assert_eq!(Swap::user_pool_tokens_in_pool(bob, pool_id), 200);
-
-        // check wether the token balances are right.
-        assert_eq!(Swap::token_balances_in_pool(pool_id, asud_id), 600);
-        assert_eq!(Swap::token_balances_in_pool(pool_id, dot_id), 1_200);
-        assert_eq!(Swap::token_balances_in_pool(pool_id, ksm_id), 480);
-
-        // check wether bob's account has been deducted corresponding amount for different tokens.
-        assert_eq!(
-<<<<<<< HEAD
-            <Test as Trait>::AssetTrait::get_account_asset(asud_id, &bob).available,
-            999_900
-        ); // get the user's balance for ausd
-        assert_eq!(
-            <Test as Trait>::AssetTrait::get_account_asset(dot_id, &bob).available,
-            999_800
-        ); // get the user's balance for dot
-        assert_eq!(
-            <Test as Trait>::AssetTrait::get_account_asset(ksm_id, &bob).available,
-=======
-            <Test as Config>::AssetTrait::get_account_asset(asud_id, &bob).balance,
-            999_900
-        ); // get the user's balance for ausd
-        assert_eq!(
-            <Test as Config>::AssetTrait::get_account_asset(dot_id, &bob).balance,
-            999_800
-        ); // get the user's balance for dot
-        assert_eq!(
-            <Test as Config>::AssetTrait::get_account_asset(ksm_id, &bob).balance,
->>>>>>> 0a2e79df
-            999_920
-        ); // get the user's balance for ksm
-
-        // Below are the incorrect operations.
-
-        // no such pool_id
-        let pool_id = 1;
-        let creator = Origin::signed(bob);
-        assert_eq!(
-            Swap::add_liquidity_given_shares_in(creator.clone(), pool_id, new_pool_token),
-            Err(DispatchError::Module {
-                index: 0,
-                error: 0,
-                message: Some("PoolNotExist")
-            })
-        );
-
-        // pool status is false, thus it's not able to add liquidity in.
-        let pool_id = 0;
-        assert_ok!(Swap::set_pool_status(Origin::signed(alice), pool_id, false));
-        assert_eq!(
-            Swap::add_liquidity_given_shares_in(creator.clone(), pool_id, new_pool_token),
-            Err(DispatchError::Module {
-                index: 0,
-                error: 1,
-                message: Some("PoolNotActive")
-            })
-        );
-
-        // Every time a user at least adds more than or equal to the MinimumAddedPoolTokenShares
-        let new_pool_token = 1;
-        assert_ok!(Swap::set_pool_status(Origin::signed(alice), pool_id, true));
-        assert_eq!(
-            Swap::add_liquidity_given_shares_in(creator.clone(), pool_id, new_pool_token),
-            Err(DispatchError::Module {
-                index: 0,
-                error: 5,
-                message: Some("LessThanMinimumPassedInPoolTokenShares")
-            })
-        );
-
-        // Every time a user at least adds more than or equal to the MinimumAddedPoolTokenShares
-        let new_pool_token = 1_000_000;
-        assert_eq!(
-            Swap::add_liquidity_given_shares_in(creator.clone(), pool_id, new_pool_token),
-            Err(DispatchError::Module {
-                index: 0,
-                error: 3,
-                message: Some("NotEnoughBalance")
-            })
-        );
-
-        // deposit pool token share is more than maximum added share limit.
-        let new_pool_token = 100_000_000;
-        assert_eq!(
-            Swap::add_liquidity_given_shares_in(creator.clone(), pool_id, new_pool_token),
-            Err(DispatchError::Module {
-                index: 0,
-                error: 17,
-                message: Some("MoreThanMaximumPassedInPoolTokenShares")
-            })
-        );
-    });
+	new_test_ext().execute_with(|| {
+		// initialize a pool.
+		initialize_pool_for_dispatches();
+
+		let alice = 1;
+		let bob = 2;
+		let creator = Origin::signed(bob);
+		let pool_id = 0;
+		let new_pool_token = 200; // Alice initial pool token amount is 1000. Bob want's to get 20% of that of Alice's.
+
+		let asud_id = 1;
+		let dot_id = 2;
+		let ksm_id = 4;
+
+		assert_ok!(Swap::add_liquidity_given_shares_in(
+			creator,
+			pool_id,
+			new_pool_token
+		)); // Bob to get 200 share in the pool.
+
+		// check whether the pool has added 200 shares.]
+		assert_eq!(Swap::pool_tokens_in_pool(pool_id), 1_200);
+
+		// check wether bob has got 200 shares of pool.
+		assert_eq!(Swap::user_pool_tokens_in_pool(bob, pool_id), 200);
+
+		// check wether the token balances are right.
+		assert_eq!(Swap::token_balances_in_pool(pool_id, asud_id), 600);
+		assert_eq!(Swap::token_balances_in_pool(pool_id, dot_id), 1_200);
+		assert_eq!(Swap::token_balances_in_pool(pool_id, ksm_id), 480);
+
+		// check wether bob's account has been deducted corresponding amount for different tokens.
+		assert_eq!(
+			<Test as Config>::AssetTrait::get_account_asset(asud_id, &bob).balance,
+			999_900
+		); // get the user's balance for aUSD
+		assert_eq!(
+			<Test as Config>::AssetTrait::get_account_asset(dot_id, &bob).balance,
+			999_800
+		); // get the user's balance for dot
+		assert_eq!(
+			<Test as Config>::AssetTrait::get_account_asset(ksm_id, &bob).balance,
+			999_920
+		); // get the user's balance for ksm
+
+		// Below are the incorrect operations.
+
+		// no such pool_id
+		let pool_id = 1;
+		let creator = Origin::signed(bob);
+		assert_eq!(
+			Swap::add_liquidity_given_shares_in(creator.clone(), pool_id, new_pool_token),
+			Err(DispatchError::Module {
+				index: 0,
+				error: 0,
+				message: Some("PoolNotExist")
+			})
+		);
+
+		// pool status is false, thus it's not able to add liquidity in.
+		let pool_id = 0;
+		assert_ok!(Swap::set_pool_status(Origin::signed(alice), pool_id, false));
+		assert_eq!(
+			Swap::add_liquidity_given_shares_in(creator.clone(), pool_id, new_pool_token),
+			Err(DispatchError::Module {
+				index: 0,
+				error: 1,
+				message: Some("PoolNotActive")
+			})
+		);
+
+		// Every time a user at least adds more than or equal to the MinimumAddedPoolTokenShares
+		let new_pool_token = 1;
+		assert_ok!(Swap::set_pool_status(Origin::signed(alice), pool_id, true));
+		assert_eq!(
+			Swap::add_liquidity_given_shares_in(creator.clone(), pool_id, new_pool_token),
+			Err(DispatchError::Module {
+				index: 0,
+				error: 5,
+				message: Some("LessThanMinimumPassedInPoolTokenShares")
+			})
+		);
+
+		// Every time a user at least adds more than or equal to the MinimumAddedPoolTokenShares
+		let new_pool_token = 1_000_000;
+		assert_eq!(
+			Swap::add_liquidity_given_shares_in(creator.clone(), pool_id, new_pool_token),
+			Err(DispatchError::Module {
+				index: 0,
+				error: 3,
+				message: Some("NotEnoughBalance")
+			})
+		);
+
+		// deposit pool token share is more than maximum added share limit.
+		let new_pool_token = 100_000_000;
+		assert_eq!(
+			Swap::add_liquidity_given_shares_in(creator.clone(), pool_id, new_pool_token),
+			Err(DispatchError::Module {
+				index: 0,
+				error: 17,
+				message: Some("MoreThanMaximumPassedInPoolTokenShares")
+			})
+		);
+	});
 }
 
 #[test]
 fn add_single_liquidity_given_amount_in_should_work() {
-    new_test_ext().execute_with(|| {
-        // initialize a pool.
-        initialize_pool_for_dispatches();
-
-        let alice = 1;
-        let bob = 2;
-        let creator = Origin::signed(bob);
-        let pool_id = 0;
-        let asud_id = 1;
-        let asset_id = asud_id;
-        let token_amount_in = 5_000;
-
-        assert_ok!(Swap::add_single_liquidity_given_amount_in(
-            creator,
-            pool_id,
-            asset_id,
-            token_amount_in
-        ));
-
-        // check whether the pool has added 603 shares.
-        assert_eq!(Swap::pool_tokens_in_pool(pool_id), 1_603);
-
-        // check wether bob has got 603 shares of pool.
-        assert_eq!(Swap::user_pool_tokens_in_pool(bob, pool_id), 603);
-
-        // check wether the token balances are right.
-        assert_eq!(Swap::token_balances_in_pool(pool_id, asud_id), 5_500);
-
-        // check wether bob's account has been deducted corresponding amount for ausd.
-        assert_eq!(
-<<<<<<< HEAD
-            <Test as Trait>::AssetTrait::get_account_asset(asud_id, &bob).available,
-=======
-            <Test as Config>::AssetTrait::get_account_asset(asud_id, &bob).balance,
->>>>>>> 0a2e79df
-            995_000
-        ); // get the user's balance for ausd
-
-        // Below are the incorrect operations.
-
-        // When id changes to asset id in the later version, this test should work.
-        let creator = Origin::signed(bob);
-        let asset_id = 100;
-        assert_eq!(
-            Swap::add_single_liquidity_given_amount_in(
-                creator.clone(),
-                pool_id,
-                asset_id,
-                token_amount_in
-            ),
-            Err(DispatchError::Module {
-                index: 0,
-                error: 2,
-                message: Some("TokenNotExist")
-            })
-        );
-
-        // no such pool.
-        let creator = Origin::signed(bob);
-        let pool_id = 1;
-        let asset_id = asud_id;
-        assert_eq!(
-            Swap::add_single_liquidity_given_amount_in(
-                creator.clone(),
-                pool_id,
-                asset_id,
-                token_amount_in
-            ),
-            Err(DispatchError::Module {
-                index: 0,
-                error: 0,
-                message: Some("PoolNotExist")
-            })
-        );
-
-        // pool not active.
-        let pool_id = 0;
-        assert_ok!(Swap::set_pool_status(Origin::signed(alice), pool_id, false));
-        
-        assert_eq!(
-            Swap::add_single_liquidity_given_amount_in(
-                creator.clone(),
-                pool_id,
-                asset_id,
-                token_amount_in
-            ),
-            Err(DispatchError::Module {
-                index: 0,
-                error: 1,
-                message: Some("PoolNotActive")
-            })
-        );
-
-        // token in amount below or equal to zero.
-        let token_amount_in = 0;
-        assert_ok!(Swap::set_pool_status(Origin::signed(alice), pool_id, true));
-        assert_eq!(
-            Swap::add_single_liquidity_given_amount_in(
-                creator.clone(),
-                pool_id,
-                asset_id,
-                token_amount_in
-            ),
-            Err(DispatchError::Module {
-                index: 0,
-                error: 13,
-                message: Some("AmountBelowZero")
-            })
-        );
-
-        // deposit amount is more than what user has.
-        let token_amount_in = 100_000_000;
-        assert_eq!(
-            Swap::add_single_liquidity_given_amount_in(
-                creator.clone(),
-                pool_id,
-                asset_id,
-                token_amount_in
-            ),
-            Err(DispatchError::Module {
-                index: 0,
-                error: 3,
-                message: Some("NotEnoughBalance")
-            })
-        );
-
-        // less than the minimum share adding limit.
-        let token_amount_in = 10;
-        assert_eq!(
-            Swap::add_single_liquidity_given_amount_in(
-                creator.clone(),
-                pool_id,
-                asset_id,
-                token_amount_in
-            ),
-            Err(DispatchError::Module {
-                index: 0,
-                error: 5,
-                message: Some("LessThanMinimumPassedInPoolTokenShares")
-            })
-        );
-    });
+	new_test_ext().execute_with(|| {
+		// initialize a pool.
+		initialize_pool_for_dispatches();
+
+		let alice = 1;
+		let bob = 2;
+		let creator = Origin::signed(bob);
+		let pool_id = 0;
+		let asud_id = 1;
+		let asset_id = asud_id;
+		let token_amount_in = 5_000;
+
+		assert_ok!(Swap::add_single_liquidity_given_amount_in(
+			creator,
+			pool_id,
+			asset_id,
+			token_amount_in
+		));
+
+		// check whether the pool has added 603 shares.
+		assert_eq!(Swap::pool_tokens_in_pool(pool_id), 1_603);
+
+		// check wether bob has got 603 shares of pool.
+		assert_eq!(Swap::user_pool_tokens_in_pool(bob, pool_id), 603);
+
+		// check wether the token balances are right.
+		assert_eq!(Swap::token_balances_in_pool(pool_id, asud_id), 5_500);
+
+		// check wether bob's account has been deducted corresponding amount for aUSD.
+		assert_eq!(
+			<Test as Config>::AssetTrait::get_account_asset(asud_id, &bob).balance,
+			995_000
+		); // get the user's balance for aUSD
+
+		// Below are the incorrect operations.
+
+		// When id changes to asset id in the later version, this test should work.
+		let creator = Origin::signed(bob);
+		let asset_id = 100;
+		assert_eq!(
+			Swap::add_single_liquidity_given_amount_in(
+				creator.clone(),
+				pool_id,
+				asset_id,
+				token_amount_in
+			),
+			Err(DispatchError::Module {
+				index: 0,
+				error: 2,
+				message: Some("TokenNotExist")
+			})
+		);
+
+		// no such pool.
+		let creator = Origin::signed(bob);
+		let pool_id = 1;
+		let asset_id = asud_id;
+		assert_eq!(
+			Swap::add_single_liquidity_given_amount_in(
+				creator.clone(),
+				pool_id,
+				asset_id,
+				token_amount_in
+			),
+			Err(DispatchError::Module {
+				index: 0,
+				error: 0,
+				message: Some("PoolNotExist")
+			})
+		);
+
+		// pool not active.
+		let pool_id = 0;
+		assert_ok!(Swap::set_pool_status(Origin::signed(alice), pool_id, false));
+		
+		assert_eq!(
+			Swap::add_single_liquidity_given_amount_in(
+				creator.clone(),
+				pool_id,
+				asset_id,
+				token_amount_in
+			),
+			Err(DispatchError::Module {
+				index: 0,
+				error: 1,
+				message: Some("PoolNotActive")
+			})
+		);
+
+		// token in amount below or equal to zero.
+		let token_amount_in = 0;
+		assert_ok!(Swap::set_pool_status(Origin::signed(alice), pool_id, true));
+		assert_eq!(
+			Swap::add_single_liquidity_given_amount_in(
+				creator.clone(),
+				pool_id,
+				asset_id,
+				token_amount_in
+			),
+			Err(DispatchError::Module {
+				index: 0,
+				error: 13,
+				message: Some("AmountBelowZero")
+			})
+		);
+
+		// deposit amount is more than what user has.
+		let token_amount_in = 100_000_000;
+		assert_eq!(
+			Swap::add_single_liquidity_given_amount_in(
+				creator.clone(),
+				pool_id,
+				asset_id,
+				token_amount_in
+			),
+			Err(DispatchError::Module {
+				index: 0,
+				error: 3,
+				message: Some("NotEnoughBalance")
+			})
+		);
+
+		// less than the minimum share adding limit.
+		let token_amount_in = 10;
+		assert_eq!(
+			Swap::add_single_liquidity_given_amount_in(
+				creator.clone(),
+				pool_id,
+				asset_id,
+				token_amount_in
+			),
+			Err(DispatchError::Module {
+				index: 0,
+				error: 5,
+				message: Some("LessThanMinimumPassedInPoolTokenShares")
+			})
+		);
+	});
 }
 
 #[test]
 fn add_single_liquidity_given_shares_in_should_work() {
-    new_test_ext().execute_with(|| {
-        // initialize a pool.
-        initialize_pool_for_dispatches();
-
-        let alice = 1;
-        let bob = 2;
-        let creator = Origin::signed(bob);
-        let pool_id = 0;
-        let new_pool_token = 200; // Alice initial pool token amount is 1000. Bob want's to get 20% of that of Alice's.
-
-        let asud_id = 1;
-        let dot_id = 2;
-        let ksm_id = 4;
-
-        let asset_id = asud_id;
-        assert_ok!(Swap::add_single_liquidity_given_shares_in(
-            creator,
-            pool_id,
-            asset_id,
-            new_pool_token
-        )); // Bob to get 200 share in the pool.
-
-        // check whether the pool has added 200 shares.ksm_id
-        assert_eq!(Swap::pool_tokens_in_pool(pool_id), 1_200);
-
-        // check wether bob has got 200 shares of pool.ksm_id
-        assert_eq!(Swap::user_pool_tokens_in_pool(bob, pool_id), 200);
-
-        // check wether the token balances are right.
-        assert_eq!(Swap::token_balances_in_pool(pool_id, asud_id), 19_104);
-        assert_eq!(Swap::token_balances_in_pool(pool_id, dot_id), 1_000);
-        assert_eq!(Swap::token_balances_in_pool(pool_id, ksm_id), 400);
-
-        // check wether bob's account has been deducted corresponding amount for different tokens.
-        assert_eq!(
-<<<<<<< HEAD
-            <Test as Trait>::AssetTrait::get_account_asset(asud_id, &bob).available,
-            981_396
-        ); // get the user's balance for ausd
-        assert_eq!(
-            <Test as Trait>::AssetTrait::get_account_asset(dot_id, &bob).available,
-            1_000_000
-        ); // get the user's balance for dot
-        assert_eq!(
-            <Test as Trait>::AssetTrait::get_account_asset(ksm_id, &bob).available,
-=======
-            <Test as Config>::AssetTrait::get_account_asset(asud_id, &bob).balance,
-            981_396
-        ); // get the user's balance for ausd
-        assert_eq!(
-            <Test as Config>::AssetTrait::get_account_asset(dot_id, &bob).balance,
-            1_000_000
-        ); // get the user's balance for dot
-        assert_eq!(
-            <Test as Config>::AssetTrait::get_account_asset(ksm_id, &bob).balance,
->>>>>>> 0a2e79df
-            1_000_000
-        ); // get the user's balance for ksm
-
-        // Below are the incorrect operations.
-
-        // When id changes to asset id in the later version, this test should work.
-        let creator = Origin::signed(bob);
-        let asset_id = 100;
-        assert_eq!(
-            Swap::add_single_liquidity_given_shares_in(
-                creator.clone(),
-                pool_id,
-                asset_id,
-                new_pool_token
-            ),
-            Err(DispatchError::Module {
-                index: 0,
-                error: 2,
-                message: Some("TokenNotExist")
-            })
-        );
-
-        // no such pool.
-        let creator = Origin::signed(bob);
-        let pool_id = 1;
-        let asset_id = asud_id;
-        assert_eq!(
-            Swap::add_single_liquidity_given_shares_in(
-                creator.clone(),
-                pool_id,
-                asset_id,
-                new_pool_token
-            ),
-            Err(DispatchError::Module {
-                index: 0,
-                error: 0,
-                message: Some("PoolNotExist")
-            })
-        );
-
-        // pool not active.
-        let pool_id = 0;
-        assert_ok!(Swap::set_pool_status(Origin::signed(alice), pool_id, false));
-        assert_eq!(
-            Swap::add_single_liquidity_given_shares_in(
-                creator.clone(),
-                pool_id,
-                asset_id,
-                new_pool_token
-            ),
-            Err(DispatchError::Module {
-                index: 0,
-                error: 1,
-                message: Some("PoolNotActive")
-            })
-        );
-
-        // less than the minimum share adding limit.
-        let new_pool_token = 0;
-        assert_ok!(Swap::set_pool_status(Origin::signed(alice), pool_id, true));
-        assert_eq!(
-            Swap::add_single_liquidity_given_shares_in(
-                creator.clone(),
-                pool_id,
-                asset_id,
-                new_pool_token
-            ),
-            Err(DispatchError::Module {
-                index: 0,
-                error: 5,
-                message: Some("LessThanMinimumPassedInPoolTokenShares")
-            })
-        );
-
-        // deposit pool token share is more than maximum added share limit.
-        let new_pool_token = 100_000_000;
-        assert_eq!(
-            Swap::add_single_liquidity_given_shares_in(
-                creator.clone(),
-                pool_id,
-                asset_id,
-                new_pool_token
-            ),
-            Err(DispatchError::Module {
-                index: 0,
-                error: 17,
-                message: Some("MoreThanMaximumPassedInPoolTokenShares")
-            })
-        );
-
-        // deposit pool token share is more than what user can afford.
-        let new_pool_token = 1_000_000;
-        assert_eq!(
-            Swap::add_single_liquidity_given_shares_in(
-                creator.clone(),
-                pool_id,
-                asset_id,
-                new_pool_token
-            ),
-            Err(DispatchError::Module {
-                index: 0,
-                error: 3,
-                message: Some("NotEnoughBalance")
-            })
-        );
-    });
+	new_test_ext().execute_with(|| {
+		// initialize a pool.
+		initialize_pool_for_dispatches();
+
+		let alice = 1;
+		let bob = 2;
+		let creator = Origin::signed(bob);
+		let pool_id = 0;
+		let new_pool_token = 200; // Alice initial pool token amount is 1000. Bob want's to get 20% of that of Alice's.
+
+		let asud_id = 1;
+		let dot_id = 2;
+		let ksm_id = 4;
+
+		let asset_id = asud_id;
+		assert_ok!(Swap::add_single_liquidity_given_shares_in(
+			creator,
+			pool_id,
+			asset_id,
+			new_pool_token
+		)); // Bob to get 200 share in the pool.
+
+		// check whether the pool has added 200 shares.ksm_id
+		assert_eq!(Swap::pool_tokens_in_pool(pool_id), 1_200);
+
+		// check wether bob has got 200 shares of pool.ksm_id
+		assert_eq!(Swap::user_pool_tokens_in_pool(bob, pool_id), 200);
+
+		// check wether the token balances are right.
+		assert_eq!(Swap::token_balances_in_pool(pool_id, asud_id), 19_104);
+		assert_eq!(Swap::token_balances_in_pool(pool_id, dot_id), 1_000);
+		assert_eq!(Swap::token_balances_in_pool(pool_id, ksm_id), 400);
+
+		// check wether bob's account has been deducted corresponding amount for different tokens.
+		assert_eq!(
+			<Test as Config>::AssetTrait::get_account_asset(asud_id, &bob).balance,
+			981_396
+		); // get the user's balance for aUSD
+		assert_eq!(
+			<Test as Config>::AssetTrait::get_account_asset(dot_id, &bob).balance,
+			1_000_000
+		); // get the user's balance for dot
+		assert_eq!(
+			<Test as Config>::AssetTrait::get_account_asset(ksm_id, &bob).balance,
+			1_000_000
+		); // get the user's balance for ksm
+
+		// Below are the incorrect operations.
+
+		// When id changes to asset id in the later version, this test should work.
+		let creator = Origin::signed(bob);
+		let asset_id = 100;
+		assert_eq!(
+			Swap::add_single_liquidity_given_shares_in(
+				creator.clone(),
+				pool_id,
+				asset_id,
+				new_pool_token
+			),
+			Err(DispatchError::Module {
+				index: 0,
+				error: 2,
+				message: Some("TokenNotExist")
+			})
+		);
+
+		// no such pool.
+		let creator = Origin::signed(bob);
+		let pool_id = 1;
+		let asset_id = asud_id;
+		assert_eq!(
+			Swap::add_single_liquidity_given_shares_in(
+				creator.clone(),
+				pool_id,
+				asset_id,
+				new_pool_token
+			),
+			Err(DispatchError::Module {
+				index: 0,
+				error: 0,
+				message: Some("PoolNotExist")
+			})
+		);
+
+		// pool not active.
+		let pool_id = 0;
+		assert_ok!(Swap::set_pool_status(Origin::signed(alice), pool_id, false));
+		assert_eq!(
+			Swap::add_single_liquidity_given_shares_in(
+				creator.clone(),
+				pool_id,
+				asset_id,
+				new_pool_token
+			),
+			Err(DispatchError::Module {
+				index: 0,
+				error: 1,
+				message: Some("PoolNotActive")
+			})
+		);
+
+		// less than the minimum share adding limit.
+		let new_pool_token = 0;
+		assert_ok!(Swap::set_pool_status(Origin::signed(alice), pool_id, true));
+		assert_eq!(
+			Swap::add_single_liquidity_given_shares_in(
+				creator.clone(),
+				pool_id,
+				asset_id,
+				new_pool_token
+			),
+			Err(DispatchError::Module {
+				index: 0,
+				error: 5,
+				message: Some("LessThanMinimumPassedInPoolTokenShares")
+			})
+		);
+
+		// deposit pool token share is more than maximum added share limit.
+		let new_pool_token = 100_000_000;
+		assert_eq!(
+			Swap::add_single_liquidity_given_shares_in(
+				creator.clone(),
+				pool_id,
+				asset_id,
+				new_pool_token
+			),
+			Err(DispatchError::Module {
+				index: 0,
+				error: 17,
+				message: Some("MoreThanMaximumPassedInPoolTokenShares")
+			})
+		);
+
+		// deposit pool token share is more than what user can afford.
+		let new_pool_token = 1_000_000;
+		assert_eq!(
+			Swap::add_single_liquidity_given_shares_in(
+				creator.clone(),
+				pool_id,
+				asset_id,
+				new_pool_token
+			),
+			Err(DispatchError::Module {
+				index: 0,
+				error: 3,
+				message: Some("NotEnoughBalance")
+			})
+		);
+	});
 }
 
 #[test]
 fn remove_single_asset_liquidity_given_shares_in_should_work() {
-    new_test_ext().execute_with(|| {
-        // initialize a pool.
-        initialize_pool_for_dispatches();
-
-        let alice = 1;
-        let remover = Origin::signed(alice);
-        let pool_id = 0;
-        let pool_token_out = 200; // Alice initial pool token amount is 1000. Bob want's to get 20% of that of Alice's.
-
-        let asud_id = 1;
-        let dot_id = 2;
-        let ksm_id = 4;
-
-        let asset_id = asud_id;
-        assert_ok!(Swap::remove_single_asset_liquidity_given_shares_in(
-            remover,
-            pool_id,
-            asset_id,
-            pool_token_out
-        )); // Alice to get 200 share out from the pool.
-
-        // check whether the pool has been withdrew by 200 shares.
-        assert_eq!(Swap::pool_tokens_in_pool(pool_id), 800);
-
-        // // check wether Alice has got 200 shares of pool.ksm_id
-        assert_eq!(Swap::user_pool_tokens_in_pool(alice, pool_id), 800);
-
-        // check wether the token balances are right.
-        assert_eq!(Swap::token_balances_in_pool(pool_id, asud_id), 178);
-        assert_eq!(Swap::token_balances_in_pool(pool_id, dot_id), 1_000);
-        assert_eq!(Swap::token_balances_in_pool(pool_id, ksm_id), 400);
-
-        // check wether Alice's account has been added by corresponding amount for ausd.
-        assert_eq!(
-<<<<<<< HEAD
-            <Test as Trait>::AssetTrait::get_account_asset(asud_id, &alice).available,
-            9_822
-        ); // get the user's balance for ausd
-        assert_eq!(
-            <Test as Trait>::AssetTrait::get_account_asset(dot_id, &alice).available,
-            29_000
-        ); // get the user's balance for dot
-        assert_eq!(
-            <Test as Trait>::AssetTrait::get_account_asset(ksm_id, &alice).available,
-=======
-            <Test as Config>::AssetTrait::get_account_asset(asud_id, &alice).balance,
-            9_822
-        ); // get the user's balance for ausd
-        assert_eq!(
-            <Test as Config>::AssetTrait::get_account_asset(dot_id, &alice).balance,
-            29_000
-        ); // get the user's balance for dot
-        assert_eq!(
-            <Test as Config>::AssetTrait::get_account_asset(ksm_id, &alice).balance,
->>>>>>> 0a2e79df
-            29_600
-        ); // get the user's balance for ksm
-
-        // Below are the incorrect operations.
-
-        // When id changes to asset id in the later version, this test should work.
-        let creator = Origin::signed(alice);
-        let asset_id = 100;
-        assert_eq!(
-            Swap::remove_single_asset_liquidity_given_shares_in(
-                creator.clone(),
-                pool_id,
-                asset_id,
-                pool_token_out
-            ),
-            Err(DispatchError::Module {
-                index: 0,
-                error: 2,
-                message: Some("TokenNotExist")
-            })
-        );
-
-        // no such pool.
-        let remover = Origin::signed(alice);
-        let pool_id = 1;
-        let asset_id = asud_id;
-        assert_eq!(
-            Swap::remove_single_asset_liquidity_given_shares_in(
-                remover.clone(),
-                pool_id,
-                asset_id,
-                pool_token_out
-            ),
-            Err(DispatchError::Module {
-                index: 0,
-                error: 0,
-                message: Some("PoolNotExist")
-            })
-        );
-
-        // pool not active.
-        let pool_id = 0;
-        assert_ok!(Swap::set_pool_status(Origin::signed(alice), pool_id, false));
-        assert_eq!(
-            Swap::remove_single_asset_liquidity_given_shares_in(
-                remover.clone(),
-                pool_id,
-                asset_id,
-                pool_token_out
-            ),
-            Err(DispatchError::Module {
-                index: 0,
-                error: 1,
-                message: Some("PoolNotActive")
-            })
-        );
-
-        // less than the minimum share adding limit.
-        let pool_token_out = 0;
-        assert_ok!(Swap::set_pool_status(Origin::signed(alice), pool_id, true));
-        assert_eq!(
-            Swap::remove_single_asset_liquidity_given_shares_in(
-                remover.clone(),
-                pool_id,
-                asset_id,
-                pool_token_out
-            ),
-            Err(DispatchError::Module {
-                index: 0,
-                error: 5,
-                message: Some("LessThanMinimumPassedInPoolTokenShares")
-            })
-        );
-
-        // Bob not in the pool.
-        let bob = 2;
-        let pool_token_out = 100;
-        assert_eq!(
-            Swap::remove_single_asset_liquidity_given_shares_in(
-                Origin::signed(bob),
-                pool_id,
-                asset_id,
-                pool_token_out
-            ),
-            Err(DispatchError::Module {
-                index: 0,
-                error: 7,
-                message: Some("UserNotInThePool")
-            })
-        );
-
-        // deposit pool token share is more than maximum added share limit.
-        let pool_token_out = 3_000_000;
-        assert_eq!(
-            Swap::remove_single_asset_liquidity_given_shares_in(
-                remover.clone(),
-                pool_id,
-                asset_id,
-                pool_token_out
-            ),
-            Err(DispatchError::Module {
-                index: 0,
-                error: 17,
-                message: Some("MoreThanMaximumPassedInPoolTokenShares")
-            })
-        );
-
-        // deposit pool token share is more than what user can afford.
-        let pool_token_out = 1_000_000;
-        assert_eq!(
-            Swap::remove_single_asset_liquidity_given_shares_in(
-                remover.clone(),
-                pool_id,
-                asset_id,
-                pool_token_out
-            ),
-            Err(DispatchError::Module {
-                index: 0,
-                error: 3,
-                message: Some("NotEnoughBalance")
-            })
-        );
-    });
+	new_test_ext().execute_with(|| {
+		// initialize a pool.
+		initialize_pool_for_dispatches();
+
+		let alice = 1;
+		let remover = Origin::signed(alice);
+		let pool_id = 0;
+		let pool_token_out = 200; // Alice initial pool token amount is 1000. Bob want's to get 20% of that of Alice's.
+
+		let asud_id = 1;
+		let dot_id = 2;
+		let ksm_id = 4;
+
+		let asset_id = asud_id;
+		assert_ok!(Swap::remove_single_asset_liquidity_given_shares_in(
+			remover,
+			pool_id,
+			asset_id,
+			pool_token_out
+		)); // Alice to get 200 share out from the pool.
+
+		// check whether the pool has been withdrew by 200 shares.
+		assert_eq!(Swap::pool_tokens_in_pool(pool_id), 800);
+
+		// // check wether Alice has got 200 shares of pool.ksm_id
+		assert_eq!(Swap::user_pool_tokens_in_pool(alice, pool_id), 800);
+
+		// check wether the token balances are right.
+		assert_eq!(Swap::token_balances_in_pool(pool_id, asud_id), 178);
+		assert_eq!(Swap::token_balances_in_pool(pool_id, dot_id), 1_000);
+		assert_eq!(Swap::token_balances_in_pool(pool_id, ksm_id), 400);
+
+		// check wether Alice's account has been added by corresponding amount for aUSD.
+		assert_eq!(
+			<Test as Config>::AssetTrait::get_account_asset(asud_id, &alice).balance,
+			9_822
+		); // get the user's balance for aUSD
+		assert_eq!(
+			<Test as Config>::AssetTrait::get_account_asset(dot_id, &alice).balance,
+			29_000
+		); // get the user's balance for dot
+		assert_eq!(
+			<Test as Config>::AssetTrait::get_account_asset(ksm_id, &alice).balance,
+			29_600
+		); // get the user's balance for ksm
+
+		// Below are the incorrect operations.
+
+		// When id changes to asset id in the later version, this test should work.
+		let creator = Origin::signed(alice);
+		let asset_id = 100;
+		assert_eq!(
+			Swap::remove_single_asset_liquidity_given_shares_in(
+				creator.clone(),
+				pool_id,
+				asset_id,
+				pool_token_out
+			),
+			Err(DispatchError::Module {
+				index: 0,
+				error: 2,
+				message: Some("TokenNotExist")
+			})
+		);
+
+		// no such pool.
+		let remover = Origin::signed(alice);
+		let pool_id = 1;
+		let asset_id = asud_id;
+		assert_eq!(
+			Swap::remove_single_asset_liquidity_given_shares_in(
+				remover.clone(),
+				pool_id,
+				asset_id,
+				pool_token_out
+			),
+			Err(DispatchError::Module {
+				index: 0,
+				error: 0,
+				message: Some("PoolNotExist")
+			})
+		);
+
+		// pool not active.
+		let pool_id = 0;
+		assert_ok!(Swap::set_pool_status(Origin::signed(alice), pool_id, false));
+		assert_eq!(
+			Swap::remove_single_asset_liquidity_given_shares_in(
+				remover.clone(),
+				pool_id,
+				asset_id,
+				pool_token_out
+			),
+			Err(DispatchError::Module {
+				index: 0,
+				error: 1,
+				message: Some("PoolNotActive")
+			})
+		);
+
+		// less than the minimum share adding limit.
+		let pool_token_out = 0;
+		assert_ok!(Swap::set_pool_status(Origin::signed(alice), pool_id, true));
+		assert_eq!(
+			Swap::remove_single_asset_liquidity_given_shares_in(
+				remover.clone(),
+				pool_id,
+				asset_id,
+				pool_token_out
+			),
+			Err(DispatchError::Module {
+				index: 0,
+				error: 5,
+				message: Some("LessThanMinimumPassedInPoolTokenShares")
+			})
+		);
+
+		// Bob not in the pool.
+		let bob = 2;
+		let pool_token_out = 100;
+		assert_eq!(
+			Swap::remove_single_asset_liquidity_given_shares_in(
+				Origin::signed(bob),
+				pool_id,
+				asset_id,
+				pool_token_out
+			),
+			Err(DispatchError::Module {
+				index: 0,
+				error: 7,
+				message: Some("UserNotInThePool")
+			})
+		);
+
+		// deposit pool token share is more than maximum added share limit.
+		let pool_token_out = 3_000_000;
+		assert_eq!(
+			Swap::remove_single_asset_liquidity_given_shares_in(
+				remover.clone(),
+				pool_id,
+				asset_id,
+				pool_token_out
+			),
+			Err(DispatchError::Module {
+				index: 0,
+				error: 17,
+				message: Some("MoreThanMaximumPassedInPoolTokenShares")
+			})
+		);
+
+		// deposit pool token share is more than what user can afford.
+		let pool_token_out = 1_000_000;
+		assert_eq!(
+			Swap::remove_single_asset_liquidity_given_shares_in(
+				remover.clone(),
+				pool_id,
+				asset_id,
+				pool_token_out
+			),
+			Err(DispatchError::Module {
+				index: 0,
+				error: 3,
+				message: Some("NotEnoughBalance")
+			})
+		);
+	});
 }
 
 #[test]
 fn remove_single_asset_liquidity_given_amount_in_should_work() {
-    new_test_ext().execute_with(|| {
-        // initialize a pool.
-        initialize_pool_for_dispatches();
-
-        let alice = 1;
-        let remover = Origin::signed(alice);
-        let pool_id = 0;
-        let token_amount = 400; // Alice initial pool token amount is 1000.
-        let asud_id = 1;
-        let asset_id = asud_id;
-        assert_ok!(Swap::remove_single_asset_liquidity_given_amount_in(
-            remover,
-            pool_id,
-            asset_id,
-            token_amount
-        )); // Alice to get 200 share out from the pool.
-
-        // check whether the pool has added 603 shares.
-        assert_eq!(Swap::pool_tokens_in_pool(pool_id), 692);
-
-        // check wether bob has got 603 shares of pool.
-        assert_eq!(Swap::user_pool_tokens_in_pool(alice, pool_id), 692);
-
-        // check wether the token balances are right.
-        assert_eq!(Swap::token_balances_in_pool(pool_id, asud_id), 100);
-
-        // check wether bob's account has been deducted corresponding amount for ausd.
-        assert_eq!(
-<<<<<<< HEAD
-            <Test as Trait>::AssetTrait::get_account_asset(asud_id, &alice).available,
-=======
-            <Test as Config>::AssetTrait::get_account_asset(asud_id, &alice).balance,
->>>>>>> 0a2e79df
-            9_900
-        ); // get the user's balance for ausd
-
-        // Below are the incorrect operations.
-
-        // When id changes to asset id in the later version, this test should work.
-        let remover = Origin::signed(alice);
-        let asset_id = 100;
-        assert_eq!(
-            Swap::remove_single_asset_liquidity_given_amount_in(
-                remover,
-                pool_id,
-                asset_id,
-                token_amount
-            ),
-            Err(DispatchError::Module {
-                index: 0,
-                error: 2,
-                message: Some("TokenNotExist")
-            })
-        );
-
-        // no such pool.
-        let remover = Origin::signed(alice);
-        let pool_id = 1;
-        let asset_id = asud_id;
-        assert_eq!(
-            Swap::remove_single_asset_liquidity_given_amount_in(
-                remover.clone(),
-                pool_id,
-                asset_id,
-                token_amount
-            ),
-            Err(DispatchError::Module {
-                index: 0,
-                error: 0,
-                message: Some("PoolNotExist")
-            })
-        );
-
-        // pool not active.
-        let pool_id = 0;
-        assert_ok!(Swap::set_pool_status(Origin::signed(alice), pool_id, false));
-        assert_eq!(
-            Swap::remove_single_asset_liquidity_given_amount_in(
-                remover.clone(),
-                pool_id,
-                asset_id,
-                token_amount
-            ),
-            Err(DispatchError::Module {
-                index: 0,
-                error: 1,
-                message: Some("PoolNotActive")
-            })
-        );
-
-        // token in amount below or equal to zero.
-        let token_amount = 0;
-        assert_ok!(Swap::set_pool_status(Origin::signed(alice), pool_id, true));
-        assert_eq!(
-            Swap::remove_single_asset_liquidity_given_amount_in(
-                remover.clone(),
-                pool_id,
-                asset_id,
-                token_amount
-            ),
-            Err(DispatchError::Module {
-                index: 0,
-                error: 13,
-                message: Some("AmountBelowZero")
-            })
-        );
-
-        // bob not in the pool.
-        let bob = 2;
-        let token_amount = 20;
-        let remover = Origin::signed(bob);
-        assert_eq!(
-            Swap::remove_single_asset_liquidity_given_amount_in(
-                remover.clone(),
-                pool_id,
-                asset_id,
-                token_amount
-            ),
-            Err(DispatchError::Module {
-                index: 0,
-                error: 7,
-                message: Some("UserNotInThePool")
-            })
-        );
-
-        // deposit amount is more than what user has.
-        let remover = Origin::signed(alice);
-        let token_amount = 2_000;
-        assert_eq!(
-            Swap::remove_single_asset_liquidity_given_amount_in(
-                remover.clone(),
-                pool_id,
-                asset_id,
-                token_amount
-            ),
-            Err(DispatchError::Module {
-                index: 0,
-                error: 3,
-                message: Some("NotEnoughBalance")
-            })
-        );
-
-        // pool token taken out is more than what the user has.
-        let token_amount = 100;
-        assert_eq!(
-            Swap::remove_single_asset_liquidity_given_amount_in(
-                remover.clone(),
-                pool_id,
-                asset_id,
-                token_amount
-            ),
-            Err(DispatchError::Module {
-                index: 0,
-                error: 3,
-                message: Some("NotEnoughBalance")
-            })
-        );
-
-        // less than the minimum pool share limit when adding of removing.
-        let token_amount = 1;
-        assert_eq!(
-            Swap::remove_single_asset_liquidity_given_amount_in(
-                remover.clone(),
-                pool_id,
-                asset_id,
-                token_amount
-            ),
-            Err(DispatchError::Module {
-                index: 0,
-                error: 5,
-                message: Some("LessThanMinimumPassedInPoolTokenShares")
-            })
-        );
-    });
+	new_test_ext().execute_with(|| {
+		// initialize a pool.
+		initialize_pool_for_dispatches();
+
+		let alice = 1;
+		let remover = Origin::signed(alice);
+		let pool_id = 0;
+		let token_amount = 400; // Alice initial pool token amount is 1000.
+		let asud_id = 1;
+		let asset_id = asud_id;
+		assert_ok!(Swap::remove_single_asset_liquidity_given_amount_in(
+			remover,
+			pool_id,
+			asset_id,
+			token_amount
+		)); // Alice to get 200 share out from the pool.
+
+		// check whether the pool has added 603 shares.
+		assert_eq!(Swap::pool_tokens_in_pool(pool_id), 692);
+
+		// check wether bob has got 603 shares of pool.
+		assert_eq!(Swap::user_pool_tokens_in_pool(alice, pool_id), 692);
+
+		// check wether the token balances are right.
+		assert_eq!(Swap::token_balances_in_pool(pool_id, asud_id), 100);
+
+		// check wether bob's account has been deducted corresponding amount for aUSD.
+		assert_eq!(
+			<Test as Config>::AssetTrait::get_account_asset(asud_id, &alice).balance,
+			9_900
+		); // get the user's balance for aUSD
+
+		// Below are the incorrect operations.
+
+		// When id changes to asset id in the later version, this test should work.
+		let remover = Origin::signed(alice);
+		let asset_id = 100;
+		assert_eq!(
+			Swap::remove_single_asset_liquidity_given_amount_in(
+				remover,
+				pool_id,
+				asset_id,
+				token_amount
+			),
+			Err(DispatchError::Module {
+				index: 0,
+				error: 2,
+				message: Some("TokenNotExist")
+			})
+		);
+
+		// no such pool.
+		let remover = Origin::signed(alice);
+		let pool_id = 1;
+		let asset_id = asud_id;
+		assert_eq!(
+			Swap::remove_single_asset_liquidity_given_amount_in(
+				remover.clone(),
+				pool_id,
+				asset_id,
+				token_amount
+			),
+			Err(DispatchError::Module {
+				index: 0,
+				error: 0,
+				message: Some("PoolNotExist")
+			})
+		);
+
+		// pool not active.
+		let pool_id = 0;
+		assert_ok!(Swap::set_pool_status(Origin::signed(alice), pool_id, false));
+		assert_eq!(
+			Swap::remove_single_asset_liquidity_given_amount_in(
+				remover.clone(),
+				pool_id,
+				asset_id,
+				token_amount
+			),
+			Err(DispatchError::Module {
+				index: 0,
+				error: 1,
+				message: Some("PoolNotActive")
+			})
+		);
+
+		// token in amount below or equal to zero.
+		let token_amount = 0;
+		assert_ok!(Swap::set_pool_status(Origin::signed(alice), pool_id, true));
+		assert_eq!(
+			Swap::remove_single_asset_liquidity_given_amount_in(
+				remover.clone(),
+				pool_id,
+				asset_id,
+				token_amount
+			),
+			Err(DispatchError::Module {
+				index: 0,
+				error: 13,
+				message: Some("AmountBelowZero")
+			})
+		);
+
+		// bob not in the pool.
+		let bob = 2;
+		let token_amount = 20;
+		let remover = Origin::signed(bob);
+		assert_eq!(
+			Swap::remove_single_asset_liquidity_given_amount_in(
+				remover.clone(),
+				pool_id,
+				asset_id,
+				token_amount
+			),
+			Err(DispatchError::Module {
+				index: 0,
+				error: 7,
+				message: Some("UserNotInThePool")
+			})
+		);
+
+		// deposit amount is more than what user has.
+		let remover = Origin::signed(alice);
+		let token_amount = 2_000;
+		assert_eq!(
+			Swap::remove_single_asset_liquidity_given_amount_in(
+				remover.clone(),
+				pool_id,
+				asset_id,
+				token_amount
+			),
+			Err(DispatchError::Module {
+				index: 0,
+				error: 3,
+				message: Some("NotEnoughBalance")
+			})
+		);
+
+		// pool token taken out is more than what the user has.
+		let token_amount = 100;
+		assert_eq!(
+			Swap::remove_single_asset_liquidity_given_amount_in(
+				remover.clone(),
+				pool_id,
+				asset_id,
+				token_amount
+			),
+			Err(DispatchError::Module {
+				index: 0,
+				error: 3,
+				message: Some("NotEnoughBalance")
+			})
+		);
+
+		// less than the minimum pool share limit when adding of removing.
+		let token_amount = 1;
+		assert_eq!(
+			Swap::remove_single_asset_liquidity_given_amount_in(
+				remover.clone(),
+				pool_id,
+				asset_id,
+				token_amount
+			),
+			Err(DispatchError::Module {
+				index: 0,
+				error: 5,
+				message: Some("LessThanMinimumPassedInPoolTokenShares")
+			})
+		);
+	});
 }
 
 #[test]
 fn remove_assets_liquidity_given_shares_in_should_work() {
-    new_test_ext().execute_with(|| {
-        // initialize a pool.
-        initialize_pool_for_dispatches();
-
-        let alice = 1;
-        let remover = Origin::signed(alice);
-        let pool_id = 0;
-        let asud_id = 1;
-        let dot_id = 2;
-        let ksm_id = 4;
-
-        let pool_amount_out = 500; // The pool token share that Alice wants to withdraw from the pool.
-        assert_ok!(Swap::remove_assets_liquidity_given_shares_in(
-            remover,
-            pool_id,
-            pool_amount_out
-        )); // Alice to get 500 share out from the pool.
-
-        // check whether the pool has added 400 shares.
-        assert_eq!(Swap::pool_tokens_in_pool(pool_id), 500);
-
-        // check wether alice has got 500 shares of pool.
-        assert_eq!(Swap::user_pool_tokens_in_pool(alice, pool_id), 500);
-
-        // check wether the token balances are right.
-        assert_eq!(Swap::token_balances_in_pool(pool_id, asud_id), 250);
-        assert_eq!(Swap::token_balances_in_pool(pool_id, dot_id), 500);
-        assert_eq!(Swap::token_balances_in_pool(pool_id, ksm_id), 200);
-
-        // check wether Alice's account has been added corresponding amount for different tokens.
-        assert_eq!(
-<<<<<<< HEAD
-            <Test as Trait>::AssetTrait::get_account_asset(asud_id, &alice).available,
-            9_750
-        ); // get the user's balance for ausd
-        assert_eq!(
-            <Test as Trait>::AssetTrait::get_account_asset(dot_id, &alice).available,
-            29_500
-        ); // get the user's balance for dot
-        assert_eq!(
-            <Test as Trait>::AssetTrait::get_account_asset(ksm_id, &alice).available,
-=======
-            <Test as Config>::AssetTrait::get_account_asset(asud_id, &alice).balance,
-            9_750
-        ); // get the user's balance for ausd
-        assert_eq!(
-            <Test as Config>::AssetTrait::get_account_asset(dot_id, &alice).balance,
-            29_500
-        ); // get the user's balance for dot
-        assert_eq!(
-            <Test as Config>::AssetTrait::get_account_asset(ksm_id, &alice).balance,
->>>>>>> 0a2e79df
-            29_800
-        ); // get the user's balance for ksm
-
-        // Below are the incorrect operations.
-
-        // no such pool_id
-        let pool_id = 1;
-        let remover = Origin::signed(alice);
-        assert_eq!(
-            Swap::remove_assets_liquidity_given_shares_in(
-                remover.clone(),
-                pool_id,
-                pool_amount_out
-            ),
-            Err(DispatchError::Module {
-                index: 0,
-                error: 0,
-                message: Some("PoolNotExist")
-            })
-        );
-
-        // pool status is false, thus it's not able to add liquidity in.
-        let pool_id = 0;
-        assert_ok!(Swap::set_pool_status(Origin::signed(alice), pool_id, false));
-        assert_eq!(
-            Swap::remove_assets_liquidity_given_shares_in(
-                remover.clone(),
-                pool_id,
-                pool_amount_out
-            ),
-            Err(DispatchError::Module {
-                index: 0,
-                error: 1,
-                message: Some("PoolNotActive")
-            })
-        );
-
-        // bob not in the pool
-        let bob = 2;
-        assert_ok!(Swap::set_pool_status(Origin::signed(alice), pool_id, true));
-        let remover = Origin::signed(bob);
-        assert_eq!(
-            Swap::remove_assets_liquidity_given_shares_in(
-                remover.clone(),
-                pool_id,
-                pool_amount_out
-            ),
-            Err(DispatchError::Module {
-                index: 0,
-                error: 7,
-                message: Some("UserNotInThePool")
-            })
-        );
-
-        // Every time a user at least adds more than or equal to the MinimumAddedPoolTokenShares
-        let pool_amount_out = 1;
-        let remover = Origin::signed(alice);
-        assert_ok!(Swap::set_pool_status(Origin::signed(alice), pool_id, true));
-        assert_eq!(
-            Swap::remove_assets_liquidity_given_shares_in(
-                remover.clone(),
-                pool_id,
-                pool_amount_out
-            ),
-            Err(DispatchError::Module {
-                index: 0,
-                error: 5,
-                message: Some("LessThanMinimumPassedInPoolTokenShares")
-            })
-        );
-
-        // Every time a user at least adds more than or equal to the MinimumAddedPoolTokenShares
-        let pool_amount_out = 1_000_000;
-        assert_eq!(
-            Swap::remove_assets_liquidity_given_shares_in(
-                remover.clone(),
-                pool_id,
-                pool_amount_out
-            ),
-            Err(DispatchError::Module {
-                index: 0,
-                error: 3,
-                message: Some("NotEnoughBalance")
-            })
-        );
-    });
+	new_test_ext().execute_with(|| {
+		// initialize a pool.
+		initialize_pool_for_dispatches();
+
+		let alice = 1;
+		let remover = Origin::signed(alice);
+		let pool_id = 0;
+		let asud_id = 1;
+		let dot_id = 2;
+		let ksm_id = 4;
+
+		let pool_amount_out = 500; // The pool token share that Alice wants to withdraw from the pool.
+		assert_ok!(Swap::remove_assets_liquidity_given_shares_in(
+			remover,
+			pool_id,
+			pool_amount_out
+		)); // Alice to get 500 share out from the pool.
+
+		// check whether the pool has added 400 shares.
+		assert_eq!(Swap::pool_tokens_in_pool(pool_id), 500);
+
+		// check wether alice has got 500 shares of pool.
+		assert_eq!(Swap::user_pool_tokens_in_pool(alice, pool_id), 500);
+
+		// check wether the token balances are right.
+		assert_eq!(Swap::token_balances_in_pool(pool_id, asud_id), 250);
+		assert_eq!(Swap::token_balances_in_pool(pool_id, dot_id), 500);
+		assert_eq!(Swap::token_balances_in_pool(pool_id, ksm_id), 200);
+
+		// check wether Alice's account has been added corresponding amount for different tokens.
+		assert_eq!(
+			<Test as Config>::AssetTrait::get_account_asset(asud_id, &alice).balance,
+			9_750
+		); // get the user's balance for aUSD
+		assert_eq!(
+			<Test as Config>::AssetTrait::get_account_asset(dot_id, &alice).balance,
+			29_500
+		); // get the user's balance for dot
+		assert_eq!(
+			<Test as Config>::AssetTrait::get_account_asset(ksm_id, &alice).balance,
+			29_800
+		); // get the user's balance for ksm
+
+		// Below are the incorrect operations.
+
+		// no such pool_id
+		let pool_id = 1;
+		let remover = Origin::signed(alice);
+		assert_eq!(
+			Swap::remove_assets_liquidity_given_shares_in(
+				remover.clone(),
+				pool_id,
+				pool_amount_out
+			),
+			Err(DispatchError::Module {
+				index: 0,
+				error: 0,
+				message: Some("PoolNotExist")
+			})
+		);
+
+		// pool status is false, thus it's not able to add liquidity in.
+		let pool_id = 0;
+		assert_ok!(Swap::set_pool_status(Origin::signed(alice), pool_id, false));
+		assert_eq!(
+			Swap::remove_assets_liquidity_given_shares_in(
+				remover.clone(),
+				pool_id,
+				pool_amount_out
+			),
+			Err(DispatchError::Module {
+				index: 0,
+				error: 1,
+				message: Some("PoolNotActive")
+			})
+		);
+
+		// bob not in the pool
+		let bob = 2;
+		assert_ok!(Swap::set_pool_status(Origin::signed(alice), pool_id, true));
+		let remover = Origin::signed(bob);
+		assert_eq!(
+			Swap::remove_assets_liquidity_given_shares_in(
+				remover.clone(),
+				pool_id,
+				pool_amount_out
+			),
+			Err(DispatchError::Module {
+				index: 0,
+				error: 7,
+				message: Some("UserNotInThePool")
+			})
+		);
+
+		// Every time a user at least adds more than or equal to the MinimumAddedPoolTokenShares
+		let pool_amount_out = 1;
+		let remover = Origin::signed(alice);
+		assert_ok!(Swap::set_pool_status(Origin::signed(alice), pool_id, true));
+		assert_eq!(
+			Swap::remove_assets_liquidity_given_shares_in(
+				remover.clone(),
+				pool_id,
+				pool_amount_out
+			),
+			Err(DispatchError::Module {
+				index: 0,
+				error: 5,
+				message: Some("LessThanMinimumPassedInPoolTokenShares")
+			})
+		);
+
+		// Every time a user at least adds more than or equal to the MinimumAddedPoolTokenShares
+		let pool_amount_out = 1_000_000;
+		assert_eq!(
+			Swap::remove_assets_liquidity_given_shares_in(
+				remover.clone(),
+				pool_id,
+				pool_amount_out
+			),
+			Err(DispatchError::Module {
+				index: 0,
+				error: 3,
+				message: Some("NotEnoughBalance")
+			})
+		);
+	});
 }
 
 #[test]
 fn swap_exact_in_should_work() {
-    new_test_ext().execute_with(|| {
-        // initialize a pool.
-        initialize_pool_for_dispatches();
-
-        let alice = 1;
-        let bob = 2;
-        let swapper = Origin::signed(bob);
-        let pool_id = 0;
-        let asud_id = 1;
-        let dot_id = 2;
-        let ksm_id = 4;
-
-        let token_in_asset_id = asud_id;
-        let token_out_asset_id = dot_id;
-        let token_amount_in = 100;
-        let min_token_amount_out = Some(1);
-        assert_ok!(Swap::swap_exact_in(
-            swapper,
-            pool_id,
-            token_in_asset_id,
-            token_amount_in,
-            min_token_amount_out,
-            token_out_asset_id
-        )); // Bob to swap 100 ausd for x amount of dot.
-
-        // check whether the pool has added 100 ausd.
-        assert_eq!(
-            Swap::token_balances_in_pool(pool_id, token_in_asset_id),
-            600
-        );
-        assert_eq!(
-            Swap::token_balances_in_pool(pool_id, token_out_asset_id),
-            917
-        );
-        assert_eq!(Swap::token_balances_in_pool(pool_id, ksm_id), 400);
-
-        // check whether bob's account has been added and deducted with corresponding amounts.
-        assert_eq!(
-<<<<<<< HEAD
-            <Test as Trait>::AssetTrait::get_account_asset(asud_id, &bob).available,
-            999_900
-        ); // get the user's balance for ausd
-        assert_eq!(
-            <Test as Trait>::AssetTrait::get_account_asset(dot_id, &bob).available,
-            1_000_083
-        ); // get the user's balance for dot
-        assert_eq!(
-            <Test as Trait>::AssetTrait::get_account_asset(ksm_id, &bob).available,
-=======
-            <Test as Config>::AssetTrait::get_account_asset(asud_id, &bob).balance,
-            999_900
-        ); // get the user's balance for ausd
-        assert_eq!(
-            <Test as Config>::AssetTrait::get_account_asset(dot_id, &bob).balance,
-            1_000_083
-        ); // get the user's balance for dot
-        assert_eq!(
-            <Test as Config>::AssetTrait::get_account_asset(ksm_id, &bob).balance,
->>>>>>> 0a2e79df
-            1_000_000
-        ); // get the user's balance for dot
-
-        // Below are the incorrect operations.
-
-        // token-in asset is the same as the token-out asset.
-        let swapper = Origin::signed(bob);
-        assert_eq!(
-            Swap::swap_exact_in(
-                swapper.clone(),
-                pool_id,
-                token_in_asset_id,
-                token_amount_in,
-                min_token_amount_out,
-                token_in_asset_id
-            ),
-            Err(DispatchError::Module {
-                index: 0,
-                error: 8,
-                message: Some("ForbidSameTokenSwap")
-            })
-        );
-
-        //  When id changes to asset id in the later version, this test should work.
-        let asset_id = 100;
-        assert_eq!(
-            Swap::swap_exact_in(
-                swapper.clone(),
-                pool_id,
-                asset_id,
-                token_amount_in,
-                min_token_amount_out,
-                token_in_asset_id
-            ),
-            Err(DispatchError::Module {
-                index: 0,
-                error: 2,
-                message: Some("TokenNotExist")
-            })
-        );
-        assert_eq!(
-            Swap::swap_exact_in(
-                swapper.clone(),
-                pool_id,
-                token_in_asset_id,
-                token_amount_in,
-                min_token_amount_out,
-                asset_id
-            ),
-            Err(DispatchError::Module {
-                index: 0,
-                error: 2,
-                message: Some("TokenNotExist")
-            })
-        );
-
-        // no such pool_id
-        let pool_id = 1;
-        assert_eq!(
-            Swap::swap_exact_in(
-                swapper.clone(),
-                pool_id,
-                token_in_asset_id,
-                token_amount_in,
-                min_token_amount_out,
-                token_out_asset_id
-            ),
-            Err(DispatchError::Module {
-                index: 0,
-                error: 0,
-                message: Some("PoolNotExist")
-            })
-        );
-
-        // pool status is false, thus it's not able to add liquidity in.
-        let pool_id = 0;
-        assert_ok!(Swap::set_pool_status(Origin::signed(alice), pool_id, false));
-        assert_eq!(
-            Swap::swap_exact_in(
-                swapper.clone(),
-                pool_id,
-                token_in_asset_id,
-                token_amount_in,
-                min_token_amount_out,
-                token_out_asset_id
-            ),
-            Err(DispatchError::Module {
-                index: 0,
-                error: 1,
-                message: Some("PoolNotActive")
-            })
-        );
-
-        // swap more than the user has
-        let token_amount_in = 9_000_000;
-        assert_ok!(Swap::set_pool_status(Origin::signed(alice), pool_id, true));
-        assert_eq!(
-            Swap::swap_exact_in(
-                swapper.clone(),
-                pool_id,
-                token_in_asset_id,
-                token_amount_in,
-                min_token_amount_out,
-                token_out_asset_id
-            ),
-            Err(DispatchError::Module {
-                index: 0,
-                error: 3,
-                message: Some("NotEnoughBalance")
-            })
-        );
-
-        // swap more than the pool size
-        let token_amount_in = 800;
-        assert_ok!(Swap::set_pool_status(Origin::signed(alice), pool_id, true));
-        assert_eq!(
-            Swap::swap_exact_in(
-                swapper.clone(),
-                pool_id,
-                token_in_asset_id,
-                token_amount_in,
-                min_token_amount_out,
-                token_out_asset_id
-            ),
-            Err(DispatchError::Module {
-                index: 0,
-                error: 10,
-                message: Some("ExceedMaximumSwapInRatio")
-            })
-        );
-
-        // less than the passed in minimum token out amount
-        let min_token_amount_out = Some(500);
-        let token_amount_in = 200;
-        assert_eq!(
-            Swap::swap_exact_in(
-                swapper.clone(),
-                pool_id,
-                token_in_asset_id,
-                token_amount_in,
-                min_token_amount_out,
-                token_out_asset_id
-            ),
-            Err(DispatchError::Module {
-                index: 0,
-                error: 11,
-                message: Some("LessThanExpectedAmount")
-            })
-        );
-    });
+	new_test_ext().execute_with(|| {
+		// initialize a pool.
+		initialize_pool_for_dispatches();
+
+		let alice = 1;
+		let bob = 2;
+		let swapper = Origin::signed(bob);
+		let pool_id = 0;
+		let asud_id = 1;
+		let dot_id = 2;
+		let ksm_id = 4;
+
+		let token_in_asset_id = asud_id;
+		let token_out_asset_id = dot_id;
+		let token_amount_in = 100;
+		let min_token_amount_out = Some(1);
+		assert_ok!(Swap::swap_exact_in(
+			swapper,
+			pool_id,
+			token_in_asset_id,
+			token_amount_in,
+			min_token_amount_out,
+			token_out_asset_id
+		)); // Bob to swap 100 aUSD for x amount of dot.
+
+		// check whether the pool has added 100 aUSD.
+		assert_eq!(
+			Swap::token_balances_in_pool(pool_id, token_in_asset_id),
+			600
+		);
+		assert_eq!(
+			Swap::token_balances_in_pool(pool_id, token_out_asset_id),
+			917
+		);
+		assert_eq!(Swap::token_balances_in_pool(pool_id, ksm_id), 400);
+
+		// check whether bob's account has been added and deducted with corresponding amounts.
+		assert_eq!(
+			<Test as Config>::AssetTrait::get_account_asset(asud_id, &bob).balance,
+			999_900
+		); // get the user's balance for aUSD
+		assert_eq!(
+			<Test as Config>::AssetTrait::get_account_asset(dot_id, &bob).balance,
+			1_000_083
+		); // get the user's balance for dot
+		assert_eq!(
+			<Test as Config>::AssetTrait::get_account_asset(ksm_id, &bob).balance,
+			1_000_000
+		); // get the user's balance for dot
+
+		// Below are the incorrect operations.
+
+		// token-in asset is the same as the token-out asset.
+		let swapper = Origin::signed(bob);
+		assert_eq!(
+			Swap::swap_exact_in(
+				swapper.clone(),
+				pool_id,
+				token_in_asset_id,
+				token_amount_in,
+				min_token_amount_out,
+				token_in_asset_id
+			),
+			Err(DispatchError::Module {
+				index: 0,
+				error: 8,
+				message: Some("ForbidSameTokenSwap")
+			})
+		);
+
+		//  When id changes to asset id in the later version, this test should work.
+		let asset_id = 100;
+		assert_eq!(
+			Swap::swap_exact_in(
+				swapper.clone(),
+				pool_id,
+				asset_id,
+				token_amount_in,
+				min_token_amount_out,
+				token_in_asset_id
+			),
+			Err(DispatchError::Module {
+				index: 0,
+				error: 2,
+				message: Some("TokenNotExist")
+			})
+		);
+		assert_eq!(
+			Swap::swap_exact_in(
+				swapper.clone(),
+				pool_id,
+				token_in_asset_id,
+				token_amount_in,
+				min_token_amount_out,
+				asset_id
+			),
+			Err(DispatchError::Module {
+				index: 0,
+				error: 2,
+				message: Some("TokenNotExist")
+			})
+		);
+
+		// no such pool_id
+		let pool_id = 1;
+		assert_eq!(
+			Swap::swap_exact_in(
+				swapper.clone(),
+				pool_id,
+				token_in_asset_id,
+				token_amount_in,
+				min_token_amount_out,
+				token_out_asset_id
+			),
+			Err(DispatchError::Module {
+				index: 0,
+				error: 0,
+				message: Some("PoolNotExist")
+			})
+		);
+
+		// pool status is false, thus it's not able to add liquidity in.
+		let pool_id = 0;
+		assert_ok!(Swap::set_pool_status(Origin::signed(alice), pool_id, false));
+		assert_eq!(
+			Swap::swap_exact_in(
+				swapper.clone(),
+				pool_id,
+				token_in_asset_id,
+				token_amount_in,
+				min_token_amount_out,
+				token_out_asset_id
+			),
+			Err(DispatchError::Module {
+				index: 0,
+				error: 1,
+				message: Some("PoolNotActive")
+			})
+		);
+
+		// swap more than the user has
+		let token_amount_in = 9_000_000;
+		assert_ok!(Swap::set_pool_status(Origin::signed(alice), pool_id, true));
+		assert_eq!(
+			Swap::swap_exact_in(
+				swapper.clone(),
+				pool_id,
+				token_in_asset_id,
+				token_amount_in,
+				min_token_amount_out,
+				token_out_asset_id
+			),
+			Err(DispatchError::Module {
+				index: 0,
+				error: 3,
+				message: Some("NotEnoughBalance")
+			})
+		);
+
+		// swap more than the pool size
+		let token_amount_in = 800;
+		assert_ok!(Swap::set_pool_status(Origin::signed(alice), pool_id, true));
+		assert_eq!(
+			Swap::swap_exact_in(
+				swapper.clone(),
+				pool_id,
+				token_in_asset_id,
+				token_amount_in,
+				min_token_amount_out,
+				token_out_asset_id
+			),
+			Err(DispatchError::Module {
+				index: 0,
+				error: 10,
+				message: Some("ExceedMaximumSwapInRatio")
+			})
+		);
+
+		// less than the passed in minimum token out amount
+		let min_token_amount_out = Some(500);
+		let token_amount_in = 200;
+		assert_eq!(
+			Swap::swap_exact_in(
+				swapper.clone(),
+				pool_id,
+				token_in_asset_id,
+				token_amount_in,
+				min_token_amount_out,
+				token_out_asset_id
+			),
+			Err(DispatchError::Module {
+				index: 0,
+				error: 11,
+				message: Some("LessThanExpectedAmount")
+			})
+		);
+	});
 }
 
 #[test]
 fn swap_exact_out_should_work() {
-    new_test_ext().execute_with(|| {
-        // initialize a pool.
-        initialize_pool_for_dispatches();
-
-        let alice = 1;
-        let bob = 2;
-        let swapper = Origin::signed(bob);
-        let pool_id = 0;
-        let asud_id = 1;
-        let dot_id = 2;
-        let ksm_id = 4;
-
-        let token_in_asset_id = asud_id;
-        let token_out_asset_id = dot_id;
-        let token_amount_out = 200;
-        let max_token_amount_in = Some(1000);
-
-        assert_ok!(Swap::swap_exact_out(
-            swapper,
-            pool_id,
-            token_out_asset_id,
-            token_amount_out,
-            max_token_amount_in,
-            token_in_asset_id
-        )); // Bob to get 200 dot out from the pool.
-
-        // check whether the pool has added 400 shares.
-        assert_eq!(
-            Swap::token_balances_in_pool(pool_id, token_out_asset_id),
-            800
-        );
-        assert_eq!(
-            Swap::token_balances_in_pool(pool_id, token_in_asset_id),
-            562
-        );
-        assert_eq!(Swap::token_balances_in_pool(pool_id, ksm_id), 400);
-
-        // check whether bob's account has been added and deducted with corresponding amounts.
-        assert_eq!(
-<<<<<<< HEAD
-            <Test as Trait>::AssetTrait::get_account_asset(asud_id, &bob).available,
-            999_938
-        ); // get the user's balance for ausd
-        assert_eq!(
-            <Test as Trait>::AssetTrait::get_account_asset(dot_id, &bob).available,
-            1_000_200
-        ); // get the user's balance for dot
-        assert_eq!(
-            <Test as Trait>::AssetTrait::get_account_asset(ksm_id, &bob).available,
-=======
-            <Test as Config>::AssetTrait::get_account_asset(asud_id, &bob).balance,
-            999_938
-        ); // get the user's balance for ausd
-        assert_eq!(
-            <Test as Config>::AssetTrait::get_account_asset(dot_id, &bob).balance,
-            1_000_200
-        ); // get the user's balance for dot
-        assert_eq!(
-            <Test as Config>::AssetTrait::get_account_asset(ksm_id, &bob).balance,
->>>>>>> 0a2e79df
-            1_000_000
-        ); // get the user's balance for ksm
-
-        // // Below are the incorrect operations.
-
-        // token-in asset is the same as the token-out asset.
-        let swapper = Origin::signed(bob);
-        assert_eq!(
-            Swap::swap_exact_out(
-                swapper.clone(),
-                pool_id,
-                token_out_asset_id,
-                token_amount_out,
-                max_token_amount_in,
-                token_out_asset_id
-            ),
-            Err(DispatchError::Module {
-                index: 0,
-                error: 8,
-                message: Some("ForbidSameTokenSwap")
-            })
-        );
-
-        //  When id changes to asset id in the later version, this test should work.
-        let asset_id = 100;
-        assert_eq!(
-            Swap::swap_exact_out(
-                swapper.clone(),
-                pool_id,
-                token_out_asset_id,
-                token_amount_out,
-                max_token_amount_in,
-                asset_id
-            ),
-            Err(DispatchError::Module {
-                index: 0,
-                error: 2,
-                message: Some("TokenNotExist")
-            })
-        );
-        assert_eq!(
-            Swap::swap_exact_out(
-                swapper.clone(),
-                pool_id,
-                asset_id,
-                token_amount_out,
-                max_token_amount_in,
-                token_in_asset_id
-            ),
-            Err(DispatchError::Module {
-                index: 0,
-                error: 2,
-                message: Some("TokenNotExist")
-            })
-        );
-
-        // no such pool_id
-        let pool_id = 1;
-        assert_eq!(
-            Swap::swap_exact_out(
-                swapper.clone(),
-                pool_id,
-                token_out_asset_id,
-                token_amount_out,
-                max_token_amount_in,
-                token_in_asset_id
-            ),
-            Err(DispatchError::Module {
-                index: 0,
-                error: 0,
-                message: Some("PoolNotExist")
-            })
-        );
-
-        // pool status is false, thus it's not able to add liquidity in.
-        let pool_id = 0;
-        assert_ok!(Swap::set_pool_status(Origin::signed(alice), pool_id, false));
-        assert_eq!(
-            Swap::swap_exact_out(
-                swapper.clone(),
-                pool_id,
-                token_out_asset_id,
-                token_amount_out,
-                max_token_amount_in,
-                token_in_asset_id
-            ),
-            Err(DispatchError::Module {
-                index: 0,
-                error: 1,
-                message: Some("PoolNotActive")
-            })
-        );
-
-        // swap more than the pool size
-        let token_amount_out = 2000;
-        assert_ok!(Swap::set_pool_status(Origin::signed(alice), pool_id, true));
-        assert_eq!(
-            Swap::swap_exact_out(
-                swapper.clone(),
-                pool_id,
-                token_out_asset_id,
-                token_amount_out,
-                max_token_amount_in,
-                token_in_asset_id
-            ),
-            Err(DispatchError::Module {
-                index: 0,
-                error: 10,
-                message: Some("ExceedMaximumSwapInRatio")
-            })
-        );
-
-        // less than the passed in minimum token out amount
-        let max_token_amount_in = Some(20);
-        let token_amount_out = 400;
-        assert_eq!(
-            Swap::swap_exact_out(
-                swapper.clone(),
-                pool_id,
-                token_out_asset_id,
-                token_amount_out,
-                max_token_amount_in,
-                token_in_asset_id
-            ),
-            Err(DispatchError::Module {
-                index: 0,
-                error: 12,
-                message: Some("BiggerThanExpectedAmount")
-            })
-        );
-
-        // swap more than the user has
-        let max_token_amount_in = Some(2000);
-        let token_amount_out = 400;
-        <Test as Config>::AssetTrait::asset_redeem(token_in_asset_id, &bob, 999_800); // destroy most of bob's ausd
-        assert_eq!(
-            Swap::swap_exact_out(
-                swapper.clone(),
-                pool_id,
-                token_out_asset_id,
-                token_amount_out,
-                max_token_amount_in,
-                token_in_asset_id
-            ),
-            Err(DispatchError::Module {
-                index: 0,
-                error: 3,
-                message: Some("NotEnoughBalance")
-            })
-        );
-    });
+	new_test_ext().execute_with(|| {
+		// initialize a pool.
+		initialize_pool_for_dispatches();
+
+		let alice = 1;
+		let bob = 2;
+		let swapper = Origin::signed(bob);
+		let pool_id = 0;
+		let asud_id = 1;
+		let dot_id = 2;
+		let ksm_id = 4;
+
+		let token_in_asset_id = asud_id;
+		let token_out_asset_id = dot_id;
+		let token_amount_out = 200;
+		let max_token_amount_in = Some(1000);
+
+		assert_ok!(Swap::swap_exact_out(
+			swapper,
+			pool_id,
+			token_out_asset_id,
+			token_amount_out,
+			max_token_amount_in,
+			token_in_asset_id
+		)); // Bob to get 200 dot out from the pool.
+
+		// check whether the pool has added 400 shares.
+		assert_eq!(
+			Swap::token_balances_in_pool(pool_id, token_out_asset_id),
+			800
+		);
+		assert_eq!(
+			Swap::token_balances_in_pool(pool_id, token_in_asset_id),
+			562
+		);
+		assert_eq!(Swap::token_balances_in_pool(pool_id, ksm_id), 400);
+
+		// check whether bob's account has been added and deducted with corresponding amounts.
+		assert_eq!(
+			<Test as Config>::AssetTrait::get_account_asset(asud_id, &bob).balance,
+			999_938
+		); // get the user's balance for aUSD
+		assert_eq!(
+			<Test as Config>::AssetTrait::get_account_asset(dot_id, &bob).balance,
+			1_000_200
+		); // get the user's balance for dot
+		assert_eq!(
+			<Test as Config>::AssetTrait::get_account_asset(ksm_id, &bob).balance,
+			1_000_000
+		); // get the user's balance for ksm
+
+		// // Below are the incorrect operations.
+
+		// token-in asset is the same as the token-out asset.
+		let swapper = Origin::signed(bob);
+		assert_eq!(
+			Swap::swap_exact_out(
+				swapper.clone(),
+				pool_id,
+				token_out_asset_id,
+				token_amount_out,
+				max_token_amount_in,
+				token_out_asset_id
+			),
+			Err(DispatchError::Module {
+				index: 0,
+				error: 8,
+				message: Some("ForbidSameTokenSwap")
+			})
+		);
+
+		//  When id changes to asset id in the later version, this test should work.
+		let asset_id = 100;
+		assert_eq!(
+			Swap::swap_exact_out(
+				swapper.clone(),
+				pool_id,
+				token_out_asset_id,
+				token_amount_out,
+				max_token_amount_in,
+				asset_id
+			),
+			Err(DispatchError::Module {
+				index: 0,
+				error: 2,
+				message: Some("TokenNotExist")
+			})
+		);
+		assert_eq!(
+			Swap::swap_exact_out(
+				swapper.clone(),
+				pool_id,
+				asset_id,
+				token_amount_out,
+				max_token_amount_in,
+				token_in_asset_id
+			),
+			Err(DispatchError::Module {
+				index: 0,
+				error: 2,
+				message: Some("TokenNotExist")
+			})
+		);
+
+		// no such pool_id
+		let pool_id = 1;
+		assert_eq!(
+			Swap::swap_exact_out(
+				swapper.clone(),
+				pool_id,
+				token_out_asset_id,
+				token_amount_out,
+				max_token_amount_in,
+				token_in_asset_id
+			),
+			Err(DispatchError::Module {
+				index: 0,
+				error: 0,
+				message: Some("PoolNotExist")
+			})
+		);
+
+		// pool status is false, thus it's not able to add liquidity in.
+		let pool_id = 0;
+		assert_ok!(Swap::set_pool_status(Origin::signed(alice), pool_id, false));
+		assert_eq!(
+			Swap::swap_exact_out(
+				swapper.clone(),
+				pool_id,
+				token_out_asset_id,
+				token_amount_out,
+				max_token_amount_in,
+				token_in_asset_id
+			),
+			Err(DispatchError::Module {
+				index: 0,
+				error: 1,
+				message: Some("PoolNotActive")
+			})
+		);
+
+		// swap more than the pool size
+		let token_amount_out = 2000;
+		assert_ok!(Swap::set_pool_status(Origin::signed(alice), pool_id, true));
+		assert_eq!(
+			Swap::swap_exact_out(
+				swapper.clone(),
+				pool_id,
+				token_out_asset_id,
+				token_amount_out,
+				max_token_amount_in,
+				token_in_asset_id
+			),
+			Err(DispatchError::Module {
+				index: 0,
+				error: 10,
+				message: Some("ExceedMaximumSwapInRatio")
+			})
+		);
+
+		// less than the passed in minimum token out amount
+		let max_token_amount_in = Some(20);
+		let token_amount_out = 400;
+		assert_eq!(
+			Swap::swap_exact_out(
+				swapper.clone(),
+				pool_id,
+				token_out_asset_id,
+				token_amount_out,
+				max_token_amount_in,
+				token_in_asset_id
+			),
+			Err(DispatchError::Module {
+				index: 0,
+				error: 12,
+				message: Some("BiggerThanExpectedAmount")
+			})
+		);
+
+		// swap more than the user has
+		let max_token_amount_in = Some(2000);
+		let token_amount_out = 400;
+		<Test as Config>::AssetTrait::asset_redeem(token_in_asset_id, &bob, 999_800); // destroy most of bob's aUSD
+		assert_eq!(
+			Swap::swap_exact_out(
+				swapper.clone(),
+				pool_id,
+				token_out_asset_id,
+				token_amount_out,
+				max_token_amount_in,
+				token_in_asset_id
+			),
+			Err(DispatchError::Module {
+				index: 0,
+				error: 3,
+				message: Some("NotEnoughBalance")
+			})
+		);
+	});
 }
 
 #[test]
 fn claim_bonus_should_work() {
-    new_test_ext().execute_with(|| {
-        // create a pool and set it active.
-        initialize_pool_for_dispatches();
-
-        // Bob adds 200 shares liquidity to the pool
-        let alice = 1;
-        let bob = 2u64;
-        let charlie = 3;
-        let claimer = Origin::signed(bob);
-        let pool_id = 0;
-        let bnc_id = 0;
-        let new_pool_token = 200; // Alice initial pool token amount is 1000. Bob want's to get 20% of that of Alice's.
-
-        assert_ok!(Swap::add_liquidity_given_shares_in(
-            claimer.clone(),
-            pool_id,
-            new_pool_token
-        ));
-
-        // fake a record in UserUnclaimedBonusInPool
-        UserUnclaimedBonusInPool::<Test>::insert(bob, 0, (50, 1000));
-        assert_eq!(Swap::user_unclaimed_bonus_in_pool(bob, 0), (50, 1000));
-
-        // fake a record in DeductedBonusAmountInPool
-        DeductedBonusAmountInPool::<Test>::insert(0, 500_000);
-        assert_eq!(Swap::deducted_bonus_amount_in_pool(0), 500_000);
-
-        run_to_block(5000);
-        // claim bonus
-        assert_ok!(Swap::claim_bonus(claimer.clone(), 0));
-        // approx_eq!(f32, 23_148.15f32, f32::from_fixed(result), epsilon = 0.000_000_000_001);
-
-        // check user's BNC account to see whether the amount issued is right.
-<<<<<<< HEAD
-        let result = <Test as Trait>::AssetTrait::get_account_asset(bnc_id, &bob).available;
-=======
-        let result =
-            <Test as Config>::AssetTrait::get_account_asset(bnc_id, &bob).balance;
->>>>>>> 0a2e79df
-        assert_eq!(result, 23_198u64);
-
-        // Below are the incorrect operations.
-
-        // no such pool_id
-        let pool_id = 1;
-        assert_eq!(
-            Swap::claim_bonus(claimer.clone(), pool_id),
-            Err(DispatchError::Module {
-                index: 0,
-                error: 0,
-                message: Some("PoolNotExist")
-            })
-        );
-
-        // pool status is false, thus it's not able to add liquidity in.
-        let pool_id = 0;
-        assert_ok!(Swap::set_pool_status(Origin::signed(alice), pool_id, false));
-        assert_eq!(
-            Swap::claim_bonus(claimer.clone(), pool_id),
-            Err(DispatchError::Module {
-                index: 0,
-                error: 1,
-                message: Some("PoolNotActive")
-            })
-        );
-
-        // charlie doesn't have pool token in pool 0.
-        assert_ok!(Swap::set_pool_status(Origin::signed(alice), pool_id, true));
-        assert_eq!(
-            Swap::claim_bonus(Origin::signed(charlie), pool_id),
-            Err(DispatchError::Module {
-                index: 0,
-                error: 7,
-                message: Some("UserNotInThePool")
-            })
-        );
-    });
+	new_test_ext().execute_with(|| {
+		// create a pool and set it active.
+		initialize_pool_for_dispatches();
+
+		// Bob adds 200 shares liquidity to the pool
+		let alice = 1;
+		let bob = 2u64;
+		let charlie = 3;
+		let claimer = Origin::signed(bob);
+		let pool_id = 0;
+		let bnc_id = 0;
+		let new_pool_token = 200; // Alice initial pool token amount is 1000. Bob want's to get 20% of that of Alice's.
+
+		assert_ok!(Swap::add_liquidity_given_shares_in(
+			claimer.clone(),
+			pool_id,
+			new_pool_token
+		));
+
+		// fake a record in UserUnclaimedBonusInPool
+		UserUnclaimedBonusInPool::<Test>::insert(bob, 0, (50, 1000));
+		assert_eq!(Swap::user_unclaimed_bonus_in_pool(bob, 0), (50, 1000));
+
+		// fake a record in DeductedBonusAmountInPool
+		DeductedBonusAmountInPool::<Test>::insert(0, 500_000);
+		assert_eq!(Swap::deducted_bonus_amount_in_pool(0), 500_000);
+
+		run_to_block(5000);
+		// claim bonus
+		assert_ok!(Swap::claim_bonus(claimer.clone(), 0));
+		// approx_eq!(f32, 23_148.15f32, f32::from_fixed(result), epsilon = 0.000_000_000_001);
+
+		// check user's BNC account to see whether the amount issued is right.
+		let result =
+			<Test as Config>::AssetTrait::get_account_asset(bnc_id, &bob).balance;
+		assert_eq!(result, 23_198u64);
+
+		// Below are the incorrect operations.
+
+		// no such pool_id
+		let pool_id = 1;
+		assert_eq!(
+			Swap::claim_bonus(claimer.clone(), pool_id),
+			Err(DispatchError::Module {
+				index: 0,
+				error: 0,
+				message: Some("PoolNotExist")
+			})
+		);
+
+		// pool status is false, thus it's not able to add liquidity in.
+		let pool_id = 0;
+		assert_ok!(Swap::set_pool_status(Origin::signed(alice), pool_id, false));
+		assert_eq!(
+			Swap::claim_bonus(claimer.clone(), pool_id),
+			Err(DispatchError::Module {
+				index: 0,
+				error: 1,
+				message: Some("PoolNotActive")
+			})
+		);
+
+		// charlie doesn't have pool token in pool 0.
+		assert_ok!(Swap::set_pool_status(Origin::signed(alice), pool_id, true));
+		assert_eq!(
+			Swap::claim_bonus(Origin::signed(charlie), pool_id),
+			Err(DispatchError::Module {
+				index: 0,
+				error: 7,
+				message: Some("UserNotInThePool")
+			})
+		);
+	});
 }
 
 #[test]
 fn set_swap_fee_should_work() {
-    new_test_ext().execute_with(|| {
-        // create a pool and set it active.
-        initialize_pool_for_dispatches();
-
-        let alice = 1;
-        let bob = 2;
-        let setter = Origin::signed(alice);
-        let pool_id = 0;
-        let new_swap_fee = 10_000;
-
-        assert_ok!(Swap::set_swap_fee(setter, pool_id, new_swap_fee));
-        // check if the pool has new swap fee rate
-        assert_eq!(Swap::pools(pool_id).swap_fee_rate, new_swap_fee);
-
-        // Below are the incorrect operations.
-        // bob is not the owner of the pool.
-        assert_eq!(
-            Swap::set_swap_fee(Origin::signed(bob), pool_id, new_swap_fee),
-            Err(DispatchError::Module {
-                index: 0,
-                error: 16,
-                message: Some("NotPoolOwner")
-            })
-        );
-
-        // swap fee rate exceed maximum limit.
-        let new_swap_fee = 1_000_000;
-        let setter = Origin::signed(alice);
-        assert_eq!(
-            Swap::set_swap_fee(setter.clone(), pool_id, new_swap_fee),
-            Err(DispatchError::Module {
-                index: 0,
-                error: 15,
-                message: Some("FeeRateExceedMaximumLimit")
-            })
-        );
-
-        // swap fee rate exceed minimum limit.
-        let new_swap_fee = 0;
-        let setter = Origin::signed(alice);
-        assert_eq!(
-            Swap::set_swap_fee(setter.clone(), pool_id, new_swap_fee),
-            Err(DispatchError::Module {
-                index: 0,
-                error: 14,
-                message: Some("FeeRateExceedMinimumLimit")
-            })
-        );
-    });
+	new_test_ext().execute_with(|| {
+		// create a pool and set it active.
+		initialize_pool_for_dispatches();
+
+		let alice = 1;
+		let bob = 2;
+		let setter = Origin::signed(alice);
+		let pool_id = 0;
+		let new_swap_fee = 10_000;
+
+		assert_ok!(Swap::set_swap_fee(setter, pool_id, new_swap_fee));
+		// check if the pool has new swap fee rate
+		assert_eq!(Swap::pools(pool_id).swap_fee_rate, new_swap_fee);
+
+		// Below are the incorrect operations.
+		// bob is not the owner of the pool.
+		assert_eq!(
+			Swap::set_swap_fee(Origin::signed(bob), pool_id, new_swap_fee),
+			Err(DispatchError::Module {
+				index: 0,
+				error: 16,
+				message: Some("NotPoolOwner")
+			})
+		);
+
+		// swap fee rate exceed maximum limit.
+		let new_swap_fee = 1_000_000;
+		let setter = Origin::signed(alice);
+		assert_eq!(
+			Swap::set_swap_fee(setter.clone(), pool_id, new_swap_fee),
+			Err(DispatchError::Module {
+				index: 0,
+				error: 15,
+				message: Some("FeeRateExceedMaximumLimit")
+			})
+		);
+
+		// swap fee rate exceed minimum limit.
+		let new_swap_fee = 0;
+		let setter = Origin::signed(alice);
+		assert_eq!(
+			Swap::set_swap_fee(setter.clone(), pool_id, new_swap_fee),
+			Err(DispatchError::Module {
+				index: 0,
+				error: 14,
+				message: Some("FeeRateExceedMinimumLimit")
+			})
+		);
+	});
 }