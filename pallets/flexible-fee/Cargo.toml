--- conflicted
+++ resolved
@@ -26,21 +26,13 @@
 sp-core = { git = "https://github.com/paritytech/substrate", branch = "polkadot-v0.9.13" }
 sp-io = { git = "https://github.com/paritytech/substrate", branch = "polkadot-v0.9.13" }
 smallvec = "1.4.1"
-<<<<<<< HEAD
-cumulus-primitives-core = { git = "https://github.com/paritytech/cumulus", default-features = false, branch = "polkadot-v0.9.12" }
-xcm-builder = { git = "https://github.com/paritytech/polkadot", branch = "release-v0.9.12"  }
-xcm-executor = { git = "https://github.com/paritytech/polkadot", branch = "release-v0.9.12"}
-pallet-xcm = { git = "https://github.com/paritytech/polkadot", branch = "release-v0.9.12" }
-xcm = { git = "https://github.com/paritytech/polkadot", branch = "release-v0.9.12"}
-=======
 cumulus-primitives-core = { git = "https://github.com/paritytech/cumulus", default-features = false, branch = "polkadot-v0.9.13" }
 xcm-builder = { git = "https://github.com/paritytech/polkadot", branch = "release-v0.9.13"  }
 pallet-xcm = { git = "https://github.com/paritytech/polkadot", branch = "release-v0.9.13" }
 xcm = { git = "https://github.com/paritytech/polkadot", branch = "release-v0.9.13"}
->>>>>>> 4e2a1df2
 xcm-support = { path = "../../xcm-support"}
 bifrost-salp = { path = "../salp" }
-bifrost-runtime = { path = "../../runtime/bifrost" }
+bifrost-kusama-runtime = { path = "../../runtime/bifrost" }
 bifrost-runtime-common = { path = "../../runtime/common" }
 
 [features]
