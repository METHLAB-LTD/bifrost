--- conflicted
+++ resolved
@@ -21,35 +21,19 @@
 orml-traits = { version = "0.4.1-dev", default-features = false }
 
 [dev-dependencies]
-<<<<<<< HEAD
-xcm-builder = { git = "https://github.com/paritytech/polkadot", branch = "release-v0.9.12"  }
-xcm-executor = { git = "https://github.com/paritytech/polkadot", branch = "release-v0.9.12"}
-pallet-xcm = { git = "https://github.com/paritytech/polkadot", branch = "release-v0.9.12" }
-pallet-multisig = { git = "https://github.com/paritytech/substrate", branch = "polkadot-v0.9.12"}
-=======
 xcm-builder = { git = "https://github.com/paritytech/polkadot", branch = "release-v0.9.13"  }
 pallet-xcm = { git = "https://github.com/paritytech/polkadot", branch = "release-v0.9.13" }
 pallet-multisig = { git = "https://github.com/paritytech/substrate", branch = "polkadot-v0.9.13"}
->>>>>>> 4e2a1df2
 smallvec = "1.6.1"
 sp-io = { git = "https://github.com/paritytech/substrate", branch = "polkadot-v0.9.13" }
 sp-core = { git = "https://github.com/paritytech/substrate", branch = "polkadot-v0.9.13" }
 sp-runtime = { git = "https://github.com/paritytech/substrate", branch = "polkadot-v0.9.13" }
 orml-tokens = "0.4.1-dev"
 orml-currencies = "0.4.1-dev"
-<<<<<<< HEAD
-pallet-balances = { git = "https://github.com/paritytech/substrate", branch = "polkadot-v0.9.12" }
-cumulus-primitives-core = { git = "https://github.com/paritytech/cumulus", branch = "polkadot-v0.9.12" }
-cumulus-pallet-dmp-queue = { git = "https://github.com/paritytech/cumulus", branch = "polkadot-v0.9.12" }
-cumulus-pallet-xcmp-queue = { git = "https://github.com/paritytech/cumulus", branch = "polkadot-v0.9.12" }
-bifrost-bancor = { path = "../../pallets/bancor" }
-bifrost-runtime = { path = "../../runtime/bifrost" }
-bifrost-runtime-common = { path = "../../runtime/common" }
-=======
 pallet-balances = { git = "https://github.com/paritytech/substrate", branch = "polkadot-v0.9.13" }
 bifrost-bancor = { path = "../../pallets/bancor" }
 bifrost-kusama-runtime = { path = "../../runtime/bifrost" }
->>>>>>> 4e2a1df2
+bifrost-runtime-common = { path = "../../runtime/common" }
 
 [features]
 default = ["std"]
