// This file is part of Bifrost.

// Copyright (C) 2019-2021 Liebi Technologies (UK) Ltd.
// SPDX-License-Identifier: GPL-3.0-or-later WITH Classpath-exception-2.0

// This program is free software: you can redistribute it and/or modify
// it under the terms of the GNU General Public License as published by
// the Free Software Foundation, either version 3 of the License, or
// (at your option) any later version.

// This program is distributed in the hope that it will be useful,
// but WITHOUT ANY WARRANTY; without even the implied warranty of
// MERCHANTABILITY or FITNESS FOR A PARTICULAR PURPOSE. See the
// GNU General Public License for more details.

// You should have received a copy of the GNU General Public License
// along with this program. If not, see <https://www.gnu.org/licenses/>.

// Ensure we're `no_std` when compiling for Wasm.
#![cfg_attr(not(feature = "std"), no_std)]

//! The pallet supports the trading functions of `vsbond`.
//!
//! Users can create sell orders by `create_order`;
//! Or buy the sell orders by `clinch_order`, `partial_clinch_order`.
//!
//! NOTE: Pallet does not support users creating buy orders by now.

use frame_support::{
	pallet_prelude::*,
	sp_runtime::{
		traits::{SaturatedConversion, Saturating, Zero},
		FixedPointNumber, FixedU128,
	},
};
use frame_system::pallet_prelude::*;
use node_primitives::{CurrencyId, LeasePeriod, TokenInfo, TokenSymbol};
use orml_traits::{MultiCurrency, MultiReservableCurrency};
pub use pallet::*;
use scale_info::TypeInfo;
use sp_std::{cmp::min, convert::TryFrom};
pub use weights::WeightInfo;

#[cfg(test)]
mod mock;
#[cfg(test)]
mod tests;
pub mod weights;

#[cfg(feature = "runtime-benchmarks")]
mod benchmarking;

<<<<<<< HEAD
#[derive(Encode, Decode, Clone, Eq, PartialEq, TypeInfo)]
pub struct OrderInfo<T: Config> {
=======
#[derive(Encode, Decode, Eq, PartialEq)]
pub struct OrderInfo<T: Config<I>, I: 'static = ()> {
>>>>>>> c528d47a
	/// The owner of the order
	owner: AccountIdOf<T>,
	/// The vsbond type of the order to sell
	vsbond: CurrencyId,
	/// The quantity of vsbond to sell or buy
	amount: BalanceOf<T, I>,
	/// The quantity of vsbond has not be sold or took
	remain: BalanceOf<T, I>,
	/// Total price of the order
	total_price: BalanceOf<T, I>,
	/// Helper to calculate the remain to unreserve
	remain_price: BalanceOf<T, I>,
	/// The unique id of the order
	order_id: OrderId,
	order_type: OrderType,
}

impl<T: Config<I>, I: 'static> OrderInfo<T, I> {
	pub fn unit_price(&self) -> FixedU128 {
		let amount: u128 = self.amount.saturated_into();
		let total_price: u128 = self.total_price.saturated_into();

		match amount {
			0 => 0.into(),
			_ => FixedU128::from((total_price, amount)),
		}
	}
}

impl<T: Config<I>, I: 'static> Clone for OrderInfo<T, I> {
	fn clone(&self) -> Self {
		Self {
			owner: self.owner.clone(),
			vsbond: self.vsbond,
			amount: self.amount,
			remain: self.remain,
			total_price: self.total_price,
			remain_price: self.remain_price,
			order_id: self.order_id,
			order_type: self.order_type,
		}
	}
}

impl<T: Config<I>, I: 'static> core::fmt::Debug for OrderInfo<T, I> {
	fn fmt(&self, f: &mut core::fmt::Formatter<'_>) -> core::fmt::Result {
		f.debug_tuple("")
			.field(&self.owner)
			.field(&self.vsbond)
			.field(&self.amount)
			.field(&self.unit_price())
			.field(&self.order_id)
			.finish()
	}
}

#[derive(Encode, Decode, Copy, Clone, Eq, PartialEq, Debug, TypeInfo)]
pub enum OrderType {
	Sell,
	Buy,
}

type OrderId = u64;
type ParaId = u32;

#[allow(type_alias_bounds)]
type AccountIdOf<T: Config> = <T as frame_system::Config>::AccountId;

#[allow(type_alias_bounds)]
type BalanceOf<T: Config<I>, I: 'static = ()> =
	<<T as Config<I>>::MultiCurrency as MultiCurrency<AccountIdOf<T>>>::Balance;

#[allow(type_alias_bounds)]
type LeasePeriodOf<T: Config> = <T as frame_system::Config>::BlockNumber;

#[frame_support::pallet]
pub mod pallet {
	use super::*;

	#[pallet::config]
<<<<<<< HEAD
	pub trait Config: frame_system::Config<BlockNumber = LeasePeriod> + TypeInfo {
		type Event: From<Event<Self>> + IsType<<Self as frame_system::Config>::Event>;
=======
	pub trait Config<I: 'static = ()>: frame_system::Config<BlockNumber = LeasePeriod> {
		type Event: From<Event<Self, I>> + IsType<<Self as frame_system::Config>::Event>;
>>>>>>> c528d47a

		/// The currency type that buyer to pay
		#[pallet::constant]
		type InvoicingCurrency: Get<CurrencyId>;

		/// The amount of orders in-trade that user can hold
		#[pallet::constant]
		type MaximumOrderInTrade: Get<u32>;

		/// The sale or buy quantity needs to be greater than `MinimumSupply` to create an order
		#[pallet::constant]
		type MinimumAmount: Get<BalanceOf<Self, I>>;

		type MultiCurrency: MultiCurrency<AccountIdOf<Self>, CurrencyId = CurrencyId>
			+ MultiReservableCurrency<AccountIdOf<Self>, CurrencyId = CurrencyId>;

		/// Set default weight.
		type WeightInfo: WeightInfo;
	}

	#[pallet::error]
	pub enum Error<T, I = ()> {
		NotEnoughAmount,
		NotFindOrderInfo,
		NotEnoughBalanceToUnreserve,
		NotEnoughBalanceToReserve,
		DontHaveEnoughToPay,
		ForbidRevokeOrderNotInTrade,
		ForbidRevokeOrderWithoutOwnership,
		ForbidClinchOrderNotInTrade,
		ForbidClinchOrderWithinOwnership,
		ExceedMaximumOrderInTrade,
		Unexpected,
	}

	#[pallet::event]
	#[pallet::generate_deposit(pub (crate) fn deposit_event)]
	pub enum Event<T: Config<I>, I: 'static = ()> {
		/// The order has been created.
		///
		/// [order_id, order_type, order_creator, vsbond_type, vsbond_amount, total_price]
		OrderCreated(
			OrderId,
			OrderType,
			AccountIdOf<T>,
			CurrencyId,
			BalanceOf<T, I>,
			BalanceOf<T, I>,
		),
		/// The order has been revoked.
		///
		/// [order_id, order_type, order_creator, vsbond_type, vsbond_amount, vsbond_remain,
		/// total_price]
		OrderRevoked(
			OrderId,
			OrderType,
			AccountIdOf<T>,
			CurrencyId,
			BalanceOf<T, I>,
			BalanceOf<T, I>,
			BalanceOf<T, I>,
		),
		/// The order has been clinched.
		///
		/// [order_id, order_type, order_creator, order_opponent, vsbond_type,
		/// vsbond_amount_clinched, vsbond_amount, vsbond_remain, total_price]
		OrderClinchd(
			OrderId,
			OrderType,
			AccountIdOf<T>,
			AccountIdOf<T>,
			CurrencyId,
			BalanceOf<T, I>,
			BalanceOf<T, I>,
			BalanceOf<T, I>,
			BalanceOf<T, I>,
		),
	}

	#[pallet::storage]
	#[pallet::getter(fn order_id)]
	pub(crate) type NextOrderId<T: Config<I>, I: 'static = ()> =
		StorageValue<_, OrderId, ValueQuery>;

	// Just store order ids that be in-trade.
	#[pallet::storage]
	#[pallet::getter(fn user_order_ids)]
	pub(crate) type UserOrderIds<T: Config<I>, I: 'static = ()> = StorageDoubleMap<
		_,
		Blake2_128Concat,
		AccountIdOf<T>,
		Blake2_128Concat,
		OrderType,
		BoundedVec<OrderId, T::MaximumOrderInTrade>,
		ValueQuery,
	>;

	#[pallet::storage]
	#[pallet::getter(fn order_info)]
	pub(crate) type TotalOrderInfos<T: Config<I>, I: 'static = ()> =
		StorageMap<_, Blake2_128Concat, OrderId, OrderInfo<T, I>>;

	#[pallet::pallet]
	pub struct Pallet<T, I = ()>(PhantomData<(T, I)>);

	#[pallet::call]
	impl<T: Config<I>, I: 'static> Pallet<T, I> {
		/// Create a sell order or buy order to sell `vsbond`.
		#[pallet::weight(1_000)]
		pub fn create_order(
			origin: OriginFor<T>,
			#[pallet::compact] index: ParaId,
			#[pallet::compact] first_slot: LeasePeriodOf<T>,
			#[pallet::compact] last_slot: LeasePeriodOf<T>,
			#[pallet::compact] amount: BalanceOf<T, I>,
			#[pallet::compact] total_price: BalanceOf<T, I>,
			order_type: OrderType,
		) -> DispatchResultWithPostInfo {
			// Check origin
			let owner = ensure_signed(origin)?;

			// Check amount
			ensure!(amount > T::MinimumAmount::get(), Error::<T, I>::NotEnoughAmount);

			let currency_id_u64: u64 = T::InvoicingCurrency::get().currency_id();
			let token_symbol_bit = (currency_id_u64 & 0x0000_0000_0000_00ff) as u8;
			let currency_token_symbol =
				TokenSymbol::try_from(token_symbol_bit).map_err(|_| Error::<T, I>::Unexpected)?;

			// Construct vsbond
			let (_, vsbond) =
				CurrencyId::vsAssets(currency_token_symbol, index, first_slot, last_slot);

			// Check the balance
			let (token_reserved, amount_reserved) = match order_type {
				OrderType::Buy => (T::InvoicingCurrency::get(), total_price),
				OrderType::Sell => (vsbond, amount),
			};

			ensure!(
				T::MultiCurrency::can_reserve(token_reserved, &owner, amount_reserved),
				Error::<T, I>::NotEnoughBalanceToReserve
			);

			let order_ids_len = Self::user_order_ids(&owner, order_type).len();
			ensure!(
				order_ids_len < T::MaximumOrderInTrade::get() as usize,
				Error::<T, I>::ExceedMaximumOrderInTrade,
			);

			// Create OrderInfo
			let order_id = Self::next_order_id();
			let order_info = OrderInfo::<T, I> {
				owner: owner.clone(),
				vsbond,
				amount,
				remain: amount,
				total_price,
				remain_price: total_price,
				order_id,
				order_type,
			};

			// Reserve the balance.
			T::MultiCurrency::reserve(token_reserved, &owner, amount_reserved)?;

			// Insert OrderInfo to Storage
			TotalOrderInfos::<T, I>::insert(order_id, order_info);
			UserOrderIds::<T, I>::try_append(owner.clone(), order_type, order_id)
				.map_err(|_| Error::<T, I>::Unexpected)
				.map_err(|_| Error::<T, I>::Unexpected)?;

			Self::deposit_event(Event::OrderCreated(
				order_id,
				order_type,
				owner,
				vsbond,
				amount,
				total_price,
			));

			Ok(().into())
		}

		/// Revoke a sell or buy order in trade by the order creator.
		#[pallet::weight(1_000)]
		pub fn revoke_order(
			origin: OriginFor<T>,
			#[pallet::compact] order_id: OrderId,
		) -> DispatchResultWithPostInfo {
			// Check origin
			let from = ensure_signed(origin)?;

			// Check OrderInfo
			let order_info = Self::order_info(order_id).ok_or(Error::<T, I>::NotFindOrderInfo)?;

			// Check OrderOwner
			ensure!(order_info.owner == from, Error::<T, I>::ForbidRevokeOrderWithoutOwnership);

			let (token_unreserve, amount_unreserve) = match order_info.order_type {
				OrderType::Buy => (T::InvoicingCurrency::get(), order_info.remain_price),
				OrderType::Sell => (order_info.vsbond, order_info.remain),
			};

			// To unreserve
			let reserved_balance =
				T::MultiCurrency::reserved_balance(token_unreserve, &order_info.owner);
			ensure!(
				reserved_balance >= amount_unreserve,
				Error::<T, I>::NotEnoughBalanceToUnreserve
			);
			T::MultiCurrency::unreserve(token_unreserve, &order_info.owner, amount_unreserve);

			// Revoke order
			TotalOrderInfos::<T, I>::remove(order_id);
			Self::try_to_remove_order_id(order_info.owner.clone(), order_info.order_type, order_id);

			Self::deposit_event(Event::OrderRevoked(
				order_id,
				order_info.order_type,
				order_info.owner,
				order_info.vsbond,
				order_info.amount,
				order_info.remain,
				order_info.total_price,
			));

			Ok(().into())
		}

		/// Users(non-order-creator) buy the remaining `vsbond` of a sell order.
		#[pallet::weight(1_000)]
		pub fn clinch_order(
			origin: OriginFor<T>,
			#[pallet::compact] order_id: OrderId,
		) -> DispatchResultWithPostInfo {
			let order_info = Self::order_info(order_id).ok_or(Error::<T, I>::NotFindOrderInfo)?;

			Self::partial_clinch_order(origin, order_id, order_info.remain)?;

			Ok(().into())
		}

		/// Users(non-order-creator) buys some of the remaining `vsbond` of a sell or buy order.
		#[pallet::weight(1_000)]
		pub fn partial_clinch_order(
			origin: OriginFor<T>,
			#[pallet::compact] order_id: OrderId,
			#[pallet::compact] quantity: BalanceOf<T, I>,
		) -> DispatchResultWithPostInfo {
			// Check Zero
			if quantity.is_zero() {
				return Ok(().into());
			}

			// Check origin
			let opponent = ensure_signed(origin)?;

			// Check OrderInfo
			let order_info = Self::order_info(order_id).ok_or(Error::<T, I>::NotFindOrderInfo)?;

			// Check OrderOwner
			ensure!(order_info.owner != opponent, Error::<T, I>::ForbidClinchOrderWithinOwnership);

			// Calculate the real quantity to clinch
			let quantity_clinchd = min(order_info.remain, quantity);
			// Calculate the total price that buyer need to pay
			let price_to_pay = Self::price_to_pay(quantity_clinchd, order_info.unit_price());

			let (token_owner, amount_owner, token_opponent, amount_opponent) = match order_info
				.order_type
			{
				OrderType::Buy =>
					(T::InvoicingCurrency::get(), price_to_pay, order_info.vsbond, quantity_clinchd),
				OrderType::Sell =>
					(order_info.vsbond, quantity_clinchd, T::InvoicingCurrency::get(), price_to_pay),
			};

			// Check the balance of opponent
			T::MultiCurrency::ensure_can_withdraw(token_opponent, &opponent, amount_opponent)
				.map_err(|_| Error::<T, I>::DontHaveEnoughToPay)?;

			// Get the new OrderInfo
			let new_order_info = if quantity_clinchd == order_info.remain {
				OrderInfo {
					remain: Zero::zero(),
					remain_price: order_info.remain_price.saturating_sub(price_to_pay),
					..order_info
				}
			} else {
				OrderInfo {
					remain: order_info.remain.saturating_sub(quantity_clinchd),
					remain_price: order_info.remain_price.saturating_sub(price_to_pay),
					..order_info
				}
			};

			// Unreserve the balance
			let reserved_balance =
				T::MultiCurrency::reserved_balance(token_owner, &new_order_info.owner);
			ensure!(reserved_balance >= amount_owner, Error::<T, I>::NotEnoughBalanceToUnreserve);
			T::MultiCurrency::unreserve(token_owner, &new_order_info.owner, amount_owner);

			// Exchange: Transfer assets to opponent
			T::MultiCurrency::transfer(
				token_owner,
				&new_order_info.owner,
				&opponent,
				amount_owner,
			)?;
			// Exchange: Transfer assets to owner
			T::MultiCurrency::transfer(
				token_opponent,
				&opponent,
				&new_order_info.owner,
				amount_opponent,
			)?;

			// Change the OrderInfo in Storage
			if new_order_info.remain == Zero::zero() {
				TotalOrderInfos::<T, I>::remove(order_id);
				Self::try_to_remove_order_id(
					new_order_info.owner.clone(),
					order_info.order_type,
					order_id,
				);

				if new_order_info.order_type == OrderType::Buy {
					T::MultiCurrency::unreserve(
						token_owner,
						&new_order_info.owner,
						new_order_info.remain_price,
					);
				}
			} else {
				TotalOrderInfos::<T, I>::insert(order_id, new_order_info.clone());
			}

			Self::deposit_event(Event::<T, I>::OrderClinchd(
				order_id,
				new_order_info.order_type,
				new_order_info.owner,
				opponent,
				new_order_info.vsbond,
				quantity_clinchd,
				new_order_info.amount,
				new_order_info.remain,
				new_order_info.total_price,
			));

			Ok(().into())
		}
	}

	impl<T: Config<I>, I: 'static> Pallet<T, I> {
		pub(crate) fn next_order_id() -> OrderId {
			let next_order_id = Self::order_id();
			NextOrderId::<T, I>::mutate(|current| *current += 1);
			next_order_id
		}

		pub(crate) fn try_to_remove_order_id(
			account: AccountIdOf<T>,
			order_type: OrderType,
			order_id: OrderId,
		) {
			UserOrderIds::<T, I>::mutate(account, order_type, |order_ids| {
				if let Some(position) = order_ids.iter().position(|&r| r == order_id) {
					order_ids.remove(position);
				}
			});
		}

		/// Get the price(round up) needed to pay.
		pub(crate) fn price_to_pay(
			quantity: BalanceOf<T, I>,
			unit_price: FixedU128,
		) -> BalanceOf<T, I> {
			let quantity: u128 = quantity.saturated_into();

			let total_price = (unit_price.saturating_mul(quantity.into())).floor().into_inner() /
				FixedU128::accuracy();

			BalanceOf::<T, I>::saturated_from(total_price)
		}
	}
}

// TODO: Maybe impl Auction trait for vsbond-auction<|MERGE_RESOLUTION|>--- conflicted
+++ resolved
@@ -50,13 +50,8 @@
 #[cfg(feature = "runtime-benchmarks")]
 mod benchmarking;
 
-<<<<<<< HEAD
-#[derive(Encode, Decode, Clone, Eq, PartialEq, TypeInfo)]
-pub struct OrderInfo<T: Config> {
-=======
-#[derive(Encode, Decode, Eq, PartialEq)]
+#[derive(Encode, Decode, Eq, PartialEq, TypeInfo)]
 pub struct OrderInfo<T: Config<I>, I: 'static = ()> {
->>>>>>> c528d47a
 	/// The owner of the order
 	owner: AccountIdOf<T>,
 	/// The vsbond type of the order to sell
@@ -137,13 +132,10 @@
 	use super::*;
 
 	#[pallet::config]
-<<<<<<< HEAD
-	pub trait Config: frame_system::Config<BlockNumber = LeasePeriod> + TypeInfo {
-		type Event: From<Event<Self>> + IsType<<Self as frame_system::Config>::Event>;
-=======
-	pub trait Config<I: 'static = ()>: frame_system::Config<BlockNumber = LeasePeriod> {
+	pub trait Config<I: 'static = ()>:
+		frame_system::Config<BlockNumber = LeasePeriod> + TypeInfo
+	{
 		type Event: From<Event<Self, I>> + IsType<<Self as frame_system::Config>::Event>;
->>>>>>> c528d47a
 
 		/// The currency type that buyer to pay
 		#[pallet::constant]
