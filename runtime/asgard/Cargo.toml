[package]
name = "asgard-runtime"
version = "0.8.0"
authors = ["Edwin Wang <lark930@gmail.com>"]
edition = "2018"
build = "build.rs"

[dependencies]
# third-party dependencies
codec = { package = "parity-scale-codec", version = "2.3.0", default-features = false, features = ["derive", "max-encoded-len"] }
log = { version = "0.4.14", default-features = false }
scale-info = { version = "1.0.0", default-features = false, features = ["derive"] }
serde = { version = "1.0.124", optional = true }
static_assertions = "1.1.0"
hex-literal = { version = "0.3.1"}
smallvec = "1.6.1"

# primitives
node-primitives = { default-features = false, path = "../../node/primitives" }
<<<<<<< HEAD
ethereum-bridge = { default-features = false, path = "../../ethereum-bridge" }
sp-block-builder = { git = "https://github.com/paritytech/substrate", branch = "polkadot-v0.9.11", default-features = false}
sp-inherents = { git = "https://github.com/paritytech/substrate", branch = "polkadot-v0.9.11", default-features = false }
sp-offchain = { git = "https://github.com/paritytech/substrate", branch = "polkadot-v0.9.11", default-features = false }
sp-core = { git = "https://github.com/paritytech/substrate", branch = "polkadot-v0.9.11", default-features = false }
sp-std = { git = "https://github.com/paritytech/substrate", branch = "polkadot-v0.9.11", default-features = false }
sp-io = { git = "https://github.com/paritytech/substrate", branch = "polkadot-v0.9.11", default-features = false }
sp-api = { git = "https://github.com/paritytech/substrate", branch = "polkadot-v0.9.11", default-features = false }
sp-runtime = { git = "https://github.com/paritytech/substrate", branch = "polkadot-v0.9.11", default-features = false }
sp-session = { git = "https://github.com/paritytech/substrate", branch = "polkadot-v0.9.11", default-features = false }
sp-transaction-pool = { git = "https://github.com/paritytech/substrate", branch = "polkadot-v0.9.11", default-features = false }
sp-version = { git = "https://github.com/paritytech/substrate", branch = "polkadot-v0.9.11", default-features = false }
sp-consensus-aura = { git = "https://github.com/paritytech/substrate", branch = "polkadot-v0.9.11",  default-features = false }
sp-arithmetic = { git = "https://github.com/paritytech/substrate", branch = "polkadot-v0.9.11", default-features = false }
=======
sp-block-builder = { git = "https://github.com/paritytech/substrate", branch = "polkadot-v0.9.12", default-features = false}
sp-inherents = { git = "https://github.com/paritytech/substrate", branch = "polkadot-v0.9.12", default-features = false }
sp-offchain = { git = "https://github.com/paritytech/substrate", branch = "polkadot-v0.9.12", default-features = false }
sp-core = { git = "https://github.com/paritytech/substrate", branch = "polkadot-v0.9.12", default-features = false }
sp-std = { git = "https://github.com/paritytech/substrate", branch = "polkadot-v0.9.12", default-features = false }
sp-io = { git = "https://github.com/paritytech/substrate", branch = "polkadot-v0.9.12", default-features = false }
sp-api = { git = "https://github.com/paritytech/substrate", branch = "polkadot-v0.9.12", default-features = false }
sp-runtime = { git = "https://github.com/paritytech/substrate", branch = "polkadot-v0.9.12", default-features = false }
sp-session = { git = "https://github.com/paritytech/substrate", branch = "polkadot-v0.9.12", default-features = false }
sp-transaction-pool = { git = "https://github.com/paritytech/substrate", branch = "polkadot-v0.9.12", default-features = false }
sp-version = { git = "https://github.com/paritytech/substrate", branch = "polkadot-v0.9.12", default-features = false }
sp-consensus-aura = { git = "https://github.com/paritytech/substrate", branch = "polkadot-v0.9.12",  default-features = false }
sp-arithmetic = { git = "https://github.com/paritytech/substrate", branch = "polkadot-v0.9.12", default-features = false }
>>>>>>> 229a4bb2

# frame dependencies
frame-benchmarking = { git = "https://github.com/paritytech/substrate", branch = "polkadot-v0.9.12", default-features = false, optional = true }
frame-try-runtime = { git = "https://github.com/paritytech/substrate", branch = "polkadot-v0.9.12", default-features = false, optional = true  }
frame-executive = { git = "https://github.com/paritytech/substrate", branch = "polkadot-v0.9.12", default-features = false }
frame-support = { git = "https://github.com/paritytech/substrate", branch = "polkadot-v0.9.12", default-features = false }
frame-system = { git = "https://github.com/paritytech/substrate", branch = "polkadot-v0.9.12", default-features = false }
frame-system-rpc-runtime-api = { git = "https://github.com/paritytech/substrate", branch = "polkadot-v0.9.12", default-features = false }
pallet-authorship = { git = "https://github.com/paritytech/substrate", branch = "polkadot-v0.9.12", default-features = false }
pallet-aura = { git = "https://github.com/paritytech/substrate", branch = "polkadot-v0.9.12", default-features = false }
pallet-balances = { git = "https://github.com/paritytech/substrate", branch = "polkadot-v0.9.12", default-features = false }
pallet-bounties = { git = "https://github.com/paritytech/substrate", branch = "polkadot-v0.9.12", default-features = false }
pallet-collective = { git = "https://github.com/paritytech/substrate", branch = "polkadot-v0.9.12", default-features = false }
pallet-democracy = { git = "https://github.com/paritytech/substrate", branch = "polkadot-v0.9.12", default-features = false }
pallet-elections-phragmen = { git = "https://github.com/paritytech/substrate", branch = "polkadot-v0.9.12", default-features = false }
pallet-identity = { git = "https://github.com/paritytech/substrate", branch = "polkadot-v0.9.12", default-features = false }
pallet-indices = { git = "https://github.com/paritytech/substrate", branch = "polkadot-v0.9.12", default-features = false }
pallet-membership = { git = "https://github.com/paritytech/substrate", branch = "polkadot-v0.9.12", default-features = false }
pallet-multisig = { git = "https://github.com/paritytech/substrate", branch = "polkadot-v0.9.12", default-features = false }
pallet-proxy = { git = "https://github.com/paritytech/substrate", branch = "polkadot-v0.9.12", default-features = false }
pallet-randomness-collective-flip = { git = "https://github.com/paritytech/substrate", branch = "polkadot-v0.9.12", default-features = false }
pallet-scheduler = { git = "https://github.com/paritytech/substrate", branch = "polkadot-v0.9.12", default-features = false }
pallet-session = { git = "https://github.com/paritytech/substrate", branch = "polkadot-v0.9.12", default-features = false }
pallet-sudo = { git = "https://github.com/paritytech/substrate", branch = "polkadot-v0.9.12", default-features = false }
pallet-timestamp = { git = "https://github.com/paritytech/substrate", branch = "polkadot-v0.9.12", default-features = false }
pallet-tips = { git = "https://github.com/paritytech/substrate", branch = "polkadot-v0.9.12", default-features = false }
pallet-transaction-payment = { git = "https://github.com/paritytech/substrate", branch = "polkadot-v0.9.12", default-features = false }
pallet-transaction-payment-rpc-runtime-api = { git = "https://github.com/paritytech/substrate", branch = "polkadot-v0.9.12", default-features = false }
pallet-treasury = { git = "https://github.com/paritytech/substrate", branch = "polkadot-v0.9.12", default-features = false }
pallet-utility = { git = "https://github.com/paritytech/substrate", branch = "polkadot-v0.9.12", default-features = false }
pallet-society = { git = "https://github.com/paritytech/substrate", branch = "polkadot-v0.9.12", default-features = false }

# Cumulus dependencies
cumulus-pallet-aura-ext = { git = "https://github.com/paritytech/cumulus", default-features = false, branch = "polkadot-v0.9.12" }
cumulus-pallet-parachain-system = { git = "https://github.com/paritytech/cumulus", default-features = false, branch = "polkadot-v0.9.12" }
cumulus-primitives-core = { git = "https://github.com/paritytech/cumulus", default-features = false, branch = "polkadot-v0.9.12" }
cumulus-primitives-timestamp = { git = "https://github.com/paritytech/cumulus", default-features = false, branch = "polkadot-v0.9.12" }
cumulus-primitives-utility = { git = "https://github.com/paritytech/cumulus", default-features = false, branch = "polkadot-v0.9.12" }
cumulus-pallet-dmp-queue = { git = "https://github.com/paritytech/cumulus", default-features = false, branch = "polkadot-v0.9.12" }
cumulus-pallet-xcmp-queue = { git = "https://github.com/paritytech/cumulus", default-features = false, branch = "polkadot-v0.9.12" }
cumulus-pallet-xcm = { git = "https://github.com/paritytech/cumulus", default-features = false, branch = "polkadot-v0.9.12" }
parachain-info = { git = "https://github.com/paritytech/cumulus", default-features = false, branch = "polkadot-v0.9.12" }
pallet-collator-selection = { git = "https://github.com/paritytech/cumulus", default-features = false, branch = "polkadot-v0.9.12" }

# Polkadot dependencies
polkadot-primitives = { git = "https://github.com/paritytech/polkadot", branch = "release-v0.9.12", default-features = false }
polkadot-parachain = { git = "https://github.com/paritytech/polkadot", branch = "release-v0.9.12", default-features = false }
xcm = { git = "https://github.com/paritytech/polkadot", branch = "release-v0.9.12", default-features = false }
xcm-builder = { git = "https://github.com/paritytech/polkadot", branch = "release-v0.9.12", default-features = false }
xcm-executor = { git = "https://github.com/paritytech/polkadot", branch = "release-v0.9.12", default-features = false }
pallet-xcm = { git = "https://github.com/paritytech/polkadot", branch = "release-v0.9.12", default-features = false }
polkadot-runtime-parachains = { git = "https://github.com/paritytech/polkadot", branch = "release-v0.9.12", default-features = false }

# bifrost pallets
bifrost-bancor= { path = "../../pallets/bancor",default-features = false }
bifrost-bancor-runtime-api = { path = "../../pallets/bancor/rpc/runtime-api", default-features = false }
bifrost-flexible-fee = { path = "../../pallets/flexible-fee", default-features = false }
bifrost-flexible-fee-rpc-runtime-api = { path = "../../pallets/flexible-fee/rpc/runtime-api", default-features = false }
bifrost-liquidity-mining = { path = "../../pallets/liquidity-mining", default-features = false }
bifrost-minter-reward = { path = "../../pallets/minter-reward", default-features = false }
bifrost-runtime-common = { package = "bifrost-runtime-common", path = "../common", default-features = false }
bifrost-salp = { path = "../../pallets/salp", default-features = false }
bifrost-salp-rpc-runtime-api = { path = "../../pallets/salp/rpc/runtime-api", default-features = false }
bifrost-salp-lite = { path = "../../pallets/salp-lite", default-features = false }
bifrost-liquidity-mining-rpc-runtime-api = { path = "../../pallets/liquidity-mining/rpc/runtime-api", default-features = false }
bifrost-vsbond-auction = { path = "../../pallets/vsbond-auction", default-features = false }
bifrost-vtoken-mint = { path = "../../pallets/vtoken-mint", default-features = false }
bifrost-token-issuer= { path = "../../pallets/token-issuer", default-features = false }
bifrost-lightening-redeem= { path = "../../pallets/lightening-redeem", default-features = false }
bifrost-call-switchgear= { path = "../../pallets/call-switchgear", default-features = false }
pallet-vesting = { package = "bifrost-vesting", path = "../../pallets/vesting", default-features = false }
xcm-support = { path = "../../xcm-support", default-features = false }

# orml
orml-currencies = { version = "0.4.1-dev", default-features = false }
orml-tokens = { version = "0.4.1-dev", default-features = false }
orml-traits = { version = "0.4.1-dev", default-features = false }
orml-xtokens = { version = "0.4.1-dev", default-features = false }
orml-unknown-tokens = { version = "0.4.1-dev", default-features = false }
orml-xcm = { version = "0.4.1-dev", default-features = false }
orml-xcm-support = { version = "0.4.1-dev", default-features = false }
orml-benchmarking = { version = "0.4.1-dev", default-features = false, optional = true }

zenlink-protocol = { version = "*", default-features = false }
zenlink-protocol-runtime-api = { version = "*", default-features = false }

[build-dependencies]
substrate-wasm-builder = { git = "https://github.com/paritytech/substrate", branch = "polkadot-v0.9.12" }

[features]
default = ["std"]
with-tracing = [ "frame-executive/with-tracing" ]
std = [
	"codec/std",
	"scale-info/std",
	"log/std",
	"frame-benchmarking/std",
	"frame-try-runtime/std",
	"frame-executive/std",
	"frame-support/std",
	"frame-system-rpc-runtime-api/std",
	"frame-system/std",
	"node-primitives/std",
	"pallet-aura/std",
	"pallet-balances/std",
	"pallet-bounties/std",
	"pallet-collator-selection/std",
	"pallet-collective/std",
	"pallet-democracy/std",
	"pallet-elections-phragmen/std",
	"pallet-identity/std",
	"pallet-indices/std",
	"pallet-membership/std",
	"pallet-multisig/std",
	"pallet-proxy/std",
	"pallet-randomness-collective-flip/std",
	"pallet-sudo/std",
	"pallet-timestamp/std",
	"pallet-tips/std",
	"pallet-transaction-payment-rpc-runtime-api/std",
	"pallet-transaction-payment/std",
	"pallet-treasury/std",
	"pallet-session/std",
	"pallet-vesting/std",
	"pallet-utility/std",
	"pallet-society/std",
	"sp-arithmetic/std",
	"sp-api/std",
	"sp-block-builder/std",
	"sp-consensus-aura/std",
	"sp-core/std",
	"sp-inherents/std",
	"sp-runtime/std",
	"sp-offchain/std",
	"sp-session/std",
	"sp-std/std",
	"sp-transaction-pool/std",
	"parachain-info/std",
	"cumulus-pallet-aura-ext/std",
	"cumulus-pallet-dmp-queue/std",
	"cumulus-pallet-parachain-system/std",
	"cumulus-pallet-xcmp-queue/std",
	"cumulus-pallet-xcm/std",
	"cumulus-primitives-core/std",
	"cumulus-primitives-timestamp/std",
	"cumulus-primitives-utility/std",
	"xcm/std",
	"xcm-builder/std",
	"xcm-executor/std",
	"polkadot-primitives/std",
	"polkadot-runtime-parachains/std",
	"bifrost-bancor/std",
	"bifrost-bancor-runtime-api/std",
	"bifrost-flexible-fee/std",
	"bifrost-flexible-fee-rpc-runtime-api/std",
	"bifrost-minter-reward/std",
	"bifrost-runtime-common/std",
	"bifrost-salp/std",
	"bifrost-salp-rpc-runtime-api/std",
	"bifrost-salp-lite/std",
	"bifrost-vsbond-auction/std",
	"bifrost-vtoken-mint/std",
	"bifrost-liquidity-mining/std",
	"bifrost-liquidity-mining-rpc-runtime-api/std",
	"bifrost-token-issuer/std",
	"bifrost-lightening-redeem/std",
	"bifrost-call-switchgear/std",
	"xcm-support/std",
	"ethereum-bridge/std",
	"orml-currencies/std",
	"orml-traits/std",
	"orml-tokens/std",
	"orml-xtokens/std",
	"orml-unknown-tokens/std",
	"orml-xcm/std",
	"orml-xcm-support/std",
	"orml-benchmarking/std",
	"zenlink-protocol/std",
	"zenlink-protocol-runtime-api/std",
]

runtime-benchmarks = [
	"frame-benchmarking",
	"frame-support/runtime-benchmarks",
	"frame-system/runtime-benchmarks",
	"pallet-collective/runtime-benchmarks",
	"sp-runtime/runtime-benchmarks",
	"xcm-builder/runtime-benchmarks",
	"pallet-xcm/runtime-benchmarks",
	"pallet-society/runtime-benchmarks",
	"bifrost-salp/runtime-benchmarks",
	"bifrost-salp-lite/runtime-benchmarks",
	"bifrost-bancor/runtime-benchmarks",
	"bifrost-flexible-fee/runtime-benchmarks",
	"bifrost-vtoken-mint/runtime-benchmarks",
	"bifrost-minter-reward/runtime-benchmarks",
	"bifrost-vsbond-auction/runtime-benchmarks",
	"bifrost-token-issuer/runtime-benchmarks",
	"bifrost-lightening-redeem/runtime-benchmarks",
	"bifrost-call-switchgear/runtime-benchmarks",
	"orml-benchmarking"
]

try-runtime = [
	"frame-executive/try-runtime",
	"frame-try-runtime",
	"frame-system/try-runtime",
	"pallet-vesting/try-runtime",
]<|MERGE_RESOLUTION|>--- conflicted
+++ resolved
@@ -17,22 +17,7 @@
 
 # primitives
 node-primitives = { default-features = false, path = "../../node/primitives" }
-<<<<<<< HEAD
 ethereum-bridge = { default-features = false, path = "../../ethereum-bridge" }
-sp-block-builder = { git = "https://github.com/paritytech/substrate", branch = "polkadot-v0.9.11", default-features = false}
-sp-inherents = { git = "https://github.com/paritytech/substrate", branch = "polkadot-v0.9.11", default-features = false }
-sp-offchain = { git = "https://github.com/paritytech/substrate", branch = "polkadot-v0.9.11", default-features = false }
-sp-core = { git = "https://github.com/paritytech/substrate", branch = "polkadot-v0.9.11", default-features = false }
-sp-std = { git = "https://github.com/paritytech/substrate", branch = "polkadot-v0.9.11", default-features = false }
-sp-io = { git = "https://github.com/paritytech/substrate", branch = "polkadot-v0.9.11", default-features = false }
-sp-api = { git = "https://github.com/paritytech/substrate", branch = "polkadot-v0.9.11", default-features = false }
-sp-runtime = { git = "https://github.com/paritytech/substrate", branch = "polkadot-v0.9.11", default-features = false }
-sp-session = { git = "https://github.com/paritytech/substrate", branch = "polkadot-v0.9.11", default-features = false }
-sp-transaction-pool = { git = "https://github.com/paritytech/substrate", branch = "polkadot-v0.9.11", default-features = false }
-sp-version = { git = "https://github.com/paritytech/substrate", branch = "polkadot-v0.9.11", default-features = false }
-sp-consensus-aura = { git = "https://github.com/paritytech/substrate", branch = "polkadot-v0.9.11",  default-features = false }
-sp-arithmetic = { git = "https://github.com/paritytech/substrate", branch = "polkadot-v0.9.11", default-features = false }
-=======
 sp-block-builder = { git = "https://github.com/paritytech/substrate", branch = "polkadot-v0.9.12", default-features = false}
 sp-inherents = { git = "https://github.com/paritytech/substrate", branch = "polkadot-v0.9.12", default-features = false }
 sp-offchain = { git = "https://github.com/paritytech/substrate", branch = "polkadot-v0.9.12", default-features = false }
@@ -46,7 +31,6 @@
 sp-version = { git = "https://github.com/paritytech/substrate", branch = "polkadot-v0.9.12", default-features = false }
 sp-consensus-aura = { git = "https://github.com/paritytech/substrate", branch = "polkadot-v0.9.12",  default-features = false }
 sp-arithmetic = { git = "https://github.com/paritytech/substrate", branch = "polkadot-v0.9.12", default-features = false }
->>>>>>> 229a4bb2
 
 # frame dependencies
 frame-benchmarking = { git = "https://github.com/paritytech/substrate", branch = "polkadot-v0.9.12", default-features = false, optional = true }
