[package]
name = "bifrost-runtime"
version = "0.8.0"
authors = ["Edwin Wang <lark930@gmail.com>"]
edition = "2018"
build = "build.rs"

[dependencies]
# third-party dependencies
codec = { package = "parity-scale-codec", version = "2.3.0", default-features = false, features = [
	"derive",
	"max-encoded-len",
] }
hex-literal = { version = "0.3.1" }
log = { version = "0.4.14", default-features = false }
scale-info = { version = "1.0.0", default-features = false, features = ["derive"] }
smallvec = "1.6.1"
static_assertions = "1.1.0"
# primitives
node-primitives = { default-features = false, path = "../../node/primitives" }
<<<<<<< HEAD
ethereum-bridge = { default-features = false, path = "../../ethereum-bridge" }
sp-api = { git = "https://github.com/paritytech/substrate", branch = "polkadot-v0.9.11", default-features = false }
sp-arithmetic = { git = "https://github.com/paritytech/substrate", branch = "polkadot-v0.9.11", default-features = false }
sp-block-builder = { git = "https://github.com/paritytech/substrate", branch = "polkadot-v0.9.11", default-features = false }
sp-consensus-aura = { git = "https://github.com/paritytech/substrate", branch = "polkadot-v0.9.11", default-features = false }
sp-core = { git = "https://github.com/paritytech/substrate", branch = "polkadot-v0.9.11", default-features = false }
sp-inherents = { git = "https://github.com/paritytech/substrate", branch = "polkadot-v0.9.11", default-features = false }
sp-offchain = { git = "https://github.com/paritytech/substrate", branch = "polkadot-v0.9.11", default-features = false }
sp-runtime = { git = "https://github.com/paritytech/substrate", branch = "polkadot-v0.9.11", default-features = false }
sp-session = { git = "https://github.com/paritytech/substrate", branch = "polkadot-v0.9.11", default-features = false }
sp-std = { git = "https://github.com/paritytech/substrate", branch = "polkadot-v0.9.11", default-features = false }
sp-transaction-pool = { git = "https://github.com/paritytech/substrate", branch = "polkadot-v0.9.11", default-features = false }
sp-version = { git = "https://github.com/paritytech/substrate", branch = "polkadot-v0.9.11", default-features = false }
=======
sp-api = { git = "https://github.com/paritytech/substrate", branch = "polkadot-v0.9.12", default-features = false }
sp-arithmetic = { git = "https://github.com/paritytech/substrate", branch = "polkadot-v0.9.12", default-features = false }
sp-block-builder = { git = "https://github.com/paritytech/substrate", branch = "polkadot-v0.9.12", default-features = false }
sp-consensus-aura = { git = "https://github.com/paritytech/substrate", branch = "polkadot-v0.9.12", default-features = false }
sp-core = { git = "https://github.com/paritytech/substrate", branch = "polkadot-v0.9.12", default-features = false }
sp-inherents = { git = "https://github.com/paritytech/substrate", branch = "polkadot-v0.9.12", default-features = false }
sp-offchain = { git = "https://github.com/paritytech/substrate", branch = "polkadot-v0.9.12", default-features = false }
sp-runtime = { git = "https://github.com/paritytech/substrate", branch = "polkadot-v0.9.12", default-features = false }
sp-session = { git = "https://github.com/paritytech/substrate", branch = "polkadot-v0.9.12", default-features = false }
sp-std = { git = "https://github.com/paritytech/substrate", branch = "polkadot-v0.9.12", default-features = false }
sp-transaction-pool = { git = "https://github.com/paritytech/substrate", branch = "polkadot-v0.9.12", default-features = false }
sp-version = { git = "https://github.com/paritytech/substrate", branch = "polkadot-v0.9.12", default-features = false }
>>>>>>> 229a4bb2

# frame dependencies
frame-benchmarking = { git = "https://github.com/paritytech/substrate", branch = "polkadot-v0.9.12", default-features = false, optional = true }
frame-executive = { git = "https://github.com/paritytech/substrate", branch = "polkadot-v0.9.12", default-features = false }
frame-support = { git = "https://github.com/paritytech/substrate", branch = "polkadot-v0.9.12", default-features = false }
frame-system = { git = "https://github.com/paritytech/substrate", branch = "polkadot-v0.9.12", default-features = false }
frame-system-benchmarking = { git = "https://github.com/paritytech/substrate", branch = "polkadot-v0.9.12", default-features = false, optional = true }
frame-system-rpc-runtime-api = { git = "https://github.com/paritytech/substrate", branch = "polkadot-v0.9.12", default-features = false }
frame-try-runtime = { git = "https://github.com/paritytech/substrate", branch = "polkadot-v0.9.12", default-features = false, optional = true }
pallet-aura = { git = "https://github.com/paritytech/substrate", branch = "polkadot-v0.9.12", default-features = false }
pallet-authorship = { git = "https://github.com/paritytech/substrate", branch = "polkadot-v0.9.12", default-features = false }
pallet-balances = { git = "https://github.com/paritytech/substrate", branch = "polkadot-v0.9.12", default-features = false }
pallet-bounties = { git = "https://github.com/paritytech/substrate", branch = "polkadot-v0.9.12", default-features = false }
pallet-collective = { git = "https://github.com/paritytech/substrate", branch = "polkadot-v0.9.12", default-features = false }
pallet-democracy = { git = "https://github.com/paritytech/substrate", branch = "polkadot-v0.9.12", default-features = false }
pallet-elections-phragmen = { git = "https://github.com/paritytech/substrate", branch = "polkadot-v0.9.12", default-features = false }
pallet-identity = { git = "https://github.com/paritytech/substrate", branch = "polkadot-v0.9.12", default-features = false }
pallet-indices = { git = "https://github.com/paritytech/substrate", branch = "polkadot-v0.9.12", default-features = false }
pallet-membership = { git = "https://github.com/paritytech/substrate", branch = "polkadot-v0.9.12", default-features = false }
pallet-multisig = { git = "https://github.com/paritytech/substrate", branch = "polkadot-v0.9.12", default-features = false }
pallet-proxy = { git = "https://github.com/paritytech/substrate", branch = "polkadot-v0.9.12", default-features = false }
pallet-randomness-collective-flip = { git = "https://github.com/paritytech/substrate", branch = "polkadot-v0.9.12", default-features = false }
pallet-scheduler = { git = "https://github.com/paritytech/substrate", branch = "polkadot-v0.9.12", default-features = false }
pallet-session = { git = "https://github.com/paritytech/substrate", branch = "polkadot-v0.9.12", default-features = false }
pallet-timestamp = { git = "https://github.com/paritytech/substrate", branch = "polkadot-v0.9.12", default-features = false }
pallet-tips = { git = "https://github.com/paritytech/substrate", branch = "polkadot-v0.9.12", default-features = false }
pallet-transaction-payment = { git = "https://github.com/paritytech/substrate", branch = "polkadot-v0.9.12", default-features = false }
pallet-transaction-payment-rpc-runtime-api = { git = "https://github.com/paritytech/substrate", branch = "polkadot-v0.9.12", default-features = false }
pallet-treasury = { git = "https://github.com/paritytech/substrate", branch = "polkadot-v0.9.12", default-features = false }
pallet-utility = { git = "https://github.com/paritytech/substrate", branch = "polkadot-v0.9.12", default-features = false }
pallet-society = { git = "https://github.com/paritytech/substrate", branch = "polkadot-v0.9.12", default-features = false }

# Cumulus dependencies
cumulus-pallet-aura-ext = { git = "https://github.com/paritytech/cumulus", branch = "polkadot-v0.9.12", default-features = false }
cumulus-pallet-dmp-queue = { git = "https://github.com/paritytech/cumulus", branch = "polkadot-v0.9.12", default-features = false }
cumulus-pallet-parachain-system = { git = "https://github.com/paritytech/cumulus", branch = "polkadot-v0.9.12", default-features = false }
cumulus-pallet-xcm = { git = "https://github.com/paritytech/cumulus", branch = "polkadot-v0.9.12", default-features = false }
cumulus-pallet-xcmp-queue = { git = "https://github.com/paritytech/cumulus", branch = "polkadot-v0.9.12", default-features = false }
cumulus-primitives-core = { git = "https://github.com/paritytech/cumulus", branch = "polkadot-v0.9.12", default-features = false }
cumulus-primitives-timestamp = { git = "https://github.com/paritytech/cumulus", branch = "polkadot-v0.9.12", default-features = false }
cumulus-primitives-utility = { git = "https://github.com/paritytech/cumulus", branch = "polkadot-v0.9.12", default-features = false }
pallet-collator-selection = { git = "https://github.com/paritytech/cumulus", branch = "polkadot-v0.9.12", default-features = false }
parachain-info = { git = "https://github.com/paritytech/cumulus", branch = "polkadot-v0.9.12", default-features = false }

# Polkadot dependencies
pallet-xcm = { git = "https://github.com/paritytech/polkadot", branch = "release-v0.9.12", default-features = false }
polkadot-parachain = { git = "https://github.com/paritytech/polkadot", branch = "release-v0.9.12", default-features = false }
polkadot-primitives = { git = "https://github.com/paritytech/polkadot", branch = "release-v0.9.12", default-features = false }
xcm = { git = "https://github.com/paritytech/polkadot", branch = "release-v0.9.12", default-features = false }
xcm-builder = { git = "https://github.com/paritytech/polkadot", branch = "release-v0.9.12", default-features = false }
xcm-executor = { git = "https://github.com/paritytech/polkadot", branch = "release-v0.9.12", default-features = false }

# Bifrost
bifrost-flexible-fee = { path = "../../pallets/flexible-fee", default-features = false }
bifrost-flexible-fee-rpc-runtime-api = { path = "../../pallets/flexible-fee/rpc/runtime-api", default-features = false }
bifrost-runtime-common = { package = "bifrost-runtime-common", path = "../common", default-features = false }
bifrost-salp = { path = "../../pallets/salp", default-features = false }
bifrost-salp-rpc-runtime-api = { path = "../../pallets/salp/rpc/runtime-api", default-features = false }
bifrost-salp-lite = { path = "../../pallets/salp-lite", default-features = false }
pallet-vesting = { package = "bifrost-vesting", path = "../../pallets/vesting", default-features = false }
bifrost-liquidity-mining = { path = "../../pallets/liquidity-mining", default-features = false }
bifrost-liquidity-mining-rpc-runtime-api = { path = "../../pallets/liquidity-mining/rpc/runtime-api", default-features = false }
bifrost-token-issuer = { path = "../../pallets/token-issuer", default-features = false }
bifrost-lightening-redeem= { path = "../../pallets/lightening-redeem", default-features = false }
bifrost-call-switchgear= { path = "../../pallets/call-switchgear", default-features = false }
xcm-support = { path = "../../xcm-support", default-features = false }

# orml
orml-currencies = { version = "0.4.1-dev", default-features = false }
orml-tokens = { version = "0.4.1-dev", default-features = false }
orml-traits = { version = "0.4.1-dev", default-features = false }
orml-xtokens = { version = "0.4.1-dev", default-features = false }
orml-unknown-tokens = { version = "0.4.1-dev", default-features = false }
orml-xcm = { version = "0.4.1-dev", default-features = false }
orml-xcm-support = { version = "0.4.1-dev", default-features = false }

zenlink-protocol = { version = "*", default-features = false }
zenlink-protocol-runtime-api = { version = "*", default-features = false }

[build-dependencies]
substrate-wasm-builder = { git = "https://github.com/paritytech/substrate", branch = "polkadot-v0.9.12" }

[features]
default = ["std"]
std = [
	"codec/std",
	"scale-info/std",
	"log/std",
	"frame-executive/std",
	"frame-try-runtime/std",
	"frame-support/std",
	"frame-system-rpc-runtime-api/std",
	"frame-system/std",
	"node-primitives/std",
	"pallet-balances/std",
	"pallet-bounties/std",
	"pallet-collective/std",
	"pallet-democracy/std",
	"pallet-identity/std",
	"pallet-indices/std",
	"pallet-multisig/std",
	"pallet-proxy/std",
	"pallet-randomness-collective-flip/std",
	"pallet-timestamp/std",
	"pallet-transaction-payment-rpc-runtime-api/std",
	"pallet-transaction-payment/std",
	"pallet-treasury/std",
	"pallet-society/std",
	"sp-api/std",
	"sp-arithmetic/std",
	"sp-block-builder/std",
	"sp-consensus-aura/std",
	"sp-inherents/std",
	"sp-offchain/std",
	"sp-core/std",
	"sp-runtime/std",
	"sp-std/std",
	"sp-session/std",
	"sp-transaction-pool/std",
	"parachain-info/std",
	"cumulus-pallet-aura-ext/std",
	"cumulus-pallet-dmp-queue/std",
	"cumulus-pallet-parachain-system/std",
	"cumulus-pallet-xcmp-queue/std",
	"cumulus-pallet-xcm/std",
	"cumulus-primitives-core/std",
	"cumulus-primitives-timestamp/std",
	"cumulus-primitives-utility/std",
	"xcm/std",
	"xcm-builder/std",
	"xcm-executor/std",
	"polkadot-primitives/std",
	"pallet-aura/std",
	"pallet-collator-selection/std",
	"pallet-session/std",
	"pallet-vesting/std",
	"orml-currencies/std",
	"orml-traits/std",
	"orml-tokens/std",
	"orml-xtokens/std",
	"orml-unknown-tokens/std",
	"orml-xcm/std",
	"orml-xcm-support/std",
	"bifrost-runtime-common/std",
	"bifrost-flexible-fee/std",
	"bifrost-flexible-fee-rpc-runtime-api/std",
	"bifrost-salp/std",
	"bifrost-salp-rpc-runtime-api/std",
	"bifrost-salp-lite/std",
	"bifrost-liquidity-mining/std",
	"bifrost-liquidity-mining-rpc-runtime-api/std",
	"bifrost-token-issuer/std",
	"bifrost-lightening-redeem/std",
	"zenlink-protocol/std",
	"zenlink-protocol-runtime-api/std",
	"xcm-support/std",
	"ethereum-bridge/std",
]
with-tracing = ["frame-executive/with-tracing"]

runtime-benchmarks = [
	"frame-benchmarking",
	"frame-system-benchmarking",
	"frame-support/runtime-benchmarks",
	"frame-system/runtime-benchmarks",
	"pallet-balances/runtime-benchmarks",
	"pallet-bounties/runtime-benchmarks",
	"pallet-collective/runtime-benchmarks",
	"pallet-indices/runtime-benchmarks",
	"pallet-scheduler/runtime-benchmarks",
	"pallet-timestamp/runtime-benchmarks",
	"pallet-treasury/runtime-benchmarks",
	"pallet-utility/runtime-benchmarks",
	"pallet-vesting/runtime-benchmarks",
	"pallet-society/runtime-benchmarks",
	"pallet-xcm/runtime-benchmarks",
	"sp-runtime/runtime-benchmarks",
	"xcm-builder/runtime-benchmarks",
	"bifrost-flexible-fee/runtime-benchmarks",
	"bifrost-salp/runtime-benchmarks",
#	"bifrost-salp-lite/runtime-benchmarks",
	"bifrost-liquidity-mining/runtime-benchmarks",
	"bifrost-token-issuer/runtime-benchmarks",
	"bifrost-lightening-redeem/runtime-benchmarks",
	"bifrost-call-switchgear/runtime-benchmarks",
]

try-runtime = [
	"frame-executive/try-runtime",
	"frame-try-runtime",
	"frame-system/try-runtime",
	"pallet-vesting/try-runtime",
]<|MERGE_RESOLUTION|>--- conflicted
+++ resolved
@@ -18,21 +18,7 @@
 static_assertions = "1.1.0"
 # primitives
 node-primitives = { default-features = false, path = "../../node/primitives" }
-<<<<<<< HEAD
 ethereum-bridge = { default-features = false, path = "../../ethereum-bridge" }
-sp-api = { git = "https://github.com/paritytech/substrate", branch = "polkadot-v0.9.11", default-features = false }
-sp-arithmetic = { git = "https://github.com/paritytech/substrate", branch = "polkadot-v0.9.11", default-features = false }
-sp-block-builder = { git = "https://github.com/paritytech/substrate", branch = "polkadot-v0.9.11", default-features = false }
-sp-consensus-aura = { git = "https://github.com/paritytech/substrate", branch = "polkadot-v0.9.11", default-features = false }
-sp-core = { git = "https://github.com/paritytech/substrate", branch = "polkadot-v0.9.11", default-features = false }
-sp-inherents = { git = "https://github.com/paritytech/substrate", branch = "polkadot-v0.9.11", default-features = false }
-sp-offchain = { git = "https://github.com/paritytech/substrate", branch = "polkadot-v0.9.11", default-features = false }
-sp-runtime = { git = "https://github.com/paritytech/substrate", branch = "polkadot-v0.9.11", default-features = false }
-sp-session = { git = "https://github.com/paritytech/substrate", branch = "polkadot-v0.9.11", default-features = false }
-sp-std = { git = "https://github.com/paritytech/substrate", branch = "polkadot-v0.9.11", default-features = false }
-sp-transaction-pool = { git = "https://github.com/paritytech/substrate", branch = "polkadot-v0.9.11", default-features = false }
-sp-version = { git = "https://github.com/paritytech/substrate", branch = "polkadot-v0.9.11", default-features = false }
-=======
 sp-api = { git = "https://github.com/paritytech/substrate", branch = "polkadot-v0.9.12", default-features = false }
 sp-arithmetic = { git = "https://github.com/paritytech/substrate", branch = "polkadot-v0.9.12", default-features = false }
 sp-block-builder = { git = "https://github.com/paritytech/substrate", branch = "polkadot-v0.9.12", default-features = false }
@@ -45,7 +31,6 @@
 sp-std = { git = "https://github.com/paritytech/substrate", branch = "polkadot-v0.9.12", default-features = false }
 sp-transaction-pool = { git = "https://github.com/paritytech/substrate", branch = "polkadot-v0.9.12", default-features = false }
 sp-version = { git = "https://github.com/paritytech/substrate", branch = "polkadot-v0.9.12", default-features = false }
->>>>>>> 229a4bb2
 
 # frame dependencies
 frame-benchmarking = { git = "https://github.com/paritytech/substrate", branch = "polkadot-v0.9.12", default-features = false, optional = true }
