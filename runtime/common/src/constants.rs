// This file is part of Bifrost.

// Copyright (C) 2019-2021 Liebi Technologies (UK) Ltd.
// SPDX-License-Identifier: GPL-3.0-or-later WITH Classpath-exception-2.0

// This program is free software: you can redistribute it and/or modify
// it under the terms of the GNU General Public License as published by
// the Free Software Foundation, either version 3 of the License, or
// (at your option) any later version.

// This program is distributed in the hope that it will be useful,
// but WITHOUT ANY WARRANTY; without even the implied warranty of
// MERCHANTABILITY or FITNESS FOR A PARTICULAR PURPOSE. See the
// GNU General Public License for more details.

// You should have received a copy of the GNU General Public License
// along with this program. If not, see <https://www.gnu.org/licenses/>.

//! A set of constant values used for all runtimes in common.

#[allow(non_snake_case)]
pub mod parachains {
	pub mod karura {
		pub const ID: u32 = 2000;
		pub const KAR_KEY: &[u8] = &[0, 128];
		pub const KUSD_KEY: &[u8] = &[0, 129];
	}
<<<<<<< HEAD
	pub mod Statemine {
		pub const ID: u32 = 1000;
		pub const USDT_ID: u32 = 11;
	}
=======
	pub mod phala {
		pub const ID: u32 = 2004;
	}
}

/// Time.
pub mod time {
	use node_primitives::{BlockNumber, Moment};

	/// Since BABE is probabilistic this is the average expected block time that
	/// we are targetting. Blocks will be produced at a minimum duration defined
	/// by `SLOT_DURATION`, but some slots will not be allocated to any
	/// authority and hence no block will be produced. We expect to have this
	/// block time on average following the defined slot duration and the value
	/// of `c` configured for BABE (where `1 - c` represents the probability of
	/// a slot being empty).
	/// This value is only used indirectly to define the unit constants below
	/// that are expressed in blocks. The rest of the code should use
	/// `SLOT_DURATION` instead (like the Timestamp pallet for calculating the
	/// minimum period).
	///
	/// If using BABE with secondary slots (default) then all of the slots will
	/// always be assigned, in which case `MILLISECS_PER_BLOCK` and
	/// `SLOT_DURATION` should have the same value.
	///
	/// <https://research.web3.foundation/en/latest/polkadot/block-production/Babe.html#-6.-practical-results>
	pub const MILLISECS_PER_BLOCK: Moment = 12000;
	pub const SECS_PER_BLOCK: Moment = MILLISECS_PER_BLOCK / 1000;

	pub const SLOT_DURATION: Moment = MILLISECS_PER_BLOCK;

	// 1 in 4 blocks (on average, not counting collisions) will be primary BABE blocks.
	pub const PRIMARY_PROBABILITY: (u64, u64) = (1, 4);

	pub const EPOCH_DURATION_IN_BLOCKS: BlockNumber = 6 * HOURS;
	pub const EPOCH_DURATION_IN_SLOTS: u64 = {
		const SLOT_FILL_RATE: f64 = MILLISECS_PER_BLOCK as f64 / SLOT_DURATION as f64;

		(EPOCH_DURATION_IN_BLOCKS as f64 * SLOT_FILL_RATE) as u64
	};

	// These time units are defined in number of blocks.
	pub const MINUTES: BlockNumber = 60 / (SECS_PER_BLOCK as BlockNumber);
	pub const HOURS: BlockNumber = MINUTES * 60;
	pub const DAYS: BlockNumber = HOURS * 24;
	pub const WEEKS: BlockNumber = DAYS * 7;

	// The `LeasePeriod` defination from `polkadot`.
	pub const POLKA_LEASE_PERIOD: BlockNumber = 12 * WEEKS;
	pub const KUSAMA_LEASE_PERIOD: BlockNumber = 6 * WEEKS;
	pub const ROCOCO_LEASE_PERIOD: BlockNumber = 1 * DAYS;
	pub const WESTEND_LEASE_PERIOD: BlockNumber = 28 * DAYS;
>>>>>>> 4e2a1df2
}<|MERGE_RESOLUTION|>--- conflicted
+++ resolved
@@ -25,12 +25,10 @@
 		pub const KAR_KEY: &[u8] = &[0, 128];
 		pub const KUSD_KEY: &[u8] = &[0, 129];
 	}
-<<<<<<< HEAD
 	pub mod Statemine {
 		pub const ID: u32 = 1000;
 		pub const USDT_ID: u32 = 11;
 	}
-=======
 	pub mod phala {
 		pub const ID: u32 = 2004;
 	}
@@ -39,24 +37,6 @@
 /// Time.
 pub mod time {
 	use node_primitives::{BlockNumber, Moment};
-
-	/// Since BABE is probabilistic this is the average expected block time that
-	/// we are targetting. Blocks will be produced at a minimum duration defined
-	/// by `SLOT_DURATION`, but some slots will not be allocated to any
-	/// authority and hence no block will be produced. We expect to have this
-	/// block time on average following the defined slot duration and the value
-	/// of `c` configured for BABE (where `1 - c` represents the probability of
-	/// a slot being empty).
-	/// This value is only used indirectly to define the unit constants below
-	/// that are expressed in blocks. The rest of the code should use
-	/// `SLOT_DURATION` instead (like the Timestamp pallet for calculating the
-	/// minimum period).
-	///
-	/// If using BABE with secondary slots (default) then all of the slots will
-	/// always be assigned, in which case `MILLISECS_PER_BLOCK` and
-	/// `SLOT_DURATION` should have the same value.
-	///
-	/// <https://research.web3.foundation/en/latest/polkadot/block-production/Babe.html#-6.-practical-results>
 	pub const MILLISECS_PER_BLOCK: Moment = 12000;
 	pub const SECS_PER_BLOCK: Moment = MILLISECS_PER_BLOCK / 1000;
 
@@ -83,5 +63,4 @@
 	pub const KUSAMA_LEASE_PERIOD: BlockNumber = 6 * WEEKS;
 	pub const ROCOCO_LEASE_PERIOD: BlockNumber = 1 * DAYS;
 	pub const WESTEND_LEASE_PERIOD: BlockNumber = 28 * DAYS;
->>>>>>> 4e2a1df2
 }